--- conflicted
+++ resolved
@@ -4,8 +4,4 @@
 
 | Model | Number of Params | Release | Config | dim | Test set |  Cosine | Cosine + S-Norm | 
 | --- | --- | --- | --- | --- | --- | --- | ---- |
-<<<<<<< HEAD
-| ECAPA-TDNN | 85M | 0.1.2 | conf/ecapa_tdnn.yaml |192 | test | 1.02 |  0.95 | 
-=======
-| ECAPA-TDNN | 85M | 0.2.0 | conf/ecapa_tdnn.yaml |192 | test | 1.02 |  0.95 | 
->>>>>>> 89791d7a
+| ECAPA-TDNN | 85M | 0.2.0 | conf/ecapa_tdnn.yaml |192 | test | 1.02 |  0.95 | 