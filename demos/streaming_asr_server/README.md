([简体中文](./README_cn.md)|English)

# Streaming ASR Server

## Introduction
This demo is an implementation of starting the streaming speech service and accessing the service. It can be achieved with a single command using `paddlespeech_server` and `paddlespeech_client` or a few lines of code in python.

Streaming ASR server only support `websocket` protocol, and doesn't support `http` protocol.

服务接口定义请参考:
- [PaddleSpeech Streaming Server WebSocket API](https://github.com/PaddlePaddle/PaddleSpeech/wiki/PaddleSpeech-Server-WebSocket-API)

## Usage
### 1. Installation
see [installation](https://github.com/PaddlePaddle/PaddleSpeech/blob/develop/docs/source/install.md).

<<<<<<< HEAD
It is recommended to use **paddlepaddle 2.3.1** or above.
You can choose one way from meduim and hard to install paddlespeech.
=======
It is recommended to use **paddlepaddle 2.2.1** or above.
You can choose one way from easy, meduim and hard to install paddlespeech.
**If you install in simple mode, you need to prepare the yaml file by yourself, you can refer to the yaml file in the conf directory.**
>>>>>>> bc2613b7

### 2. Prepare config File
The configuration file can be found in `conf/ws_application.yaml` 和 `conf/ws_conformer_wenetspeech_application.yaml`.

At present, the speech tasks integrated by the model include: DeepSpeech2 and conformer.


The input of  ASR client demo should be a WAV file(`.wav`), and the sample rate must be the same as the model.

Here are sample files for thisASR client demo that can be downloaded:
```bash
wget -c https://paddlespeech.bj.bcebos.com/PaddleAudio/zh.wav
```

### 3. Server Usage
- Command Line (Recommended)
  **Note:** The default deployment of the server is on the 'CPU' device, which can be deployed on the 'GPU' by modifying the 'device' parameter in the service configuration file.
  ```bash
  # in PaddleSpeech/demos/streaming_asr_server start the service
   paddlespeech_server start --config_file ./conf/ws_conformer_wenetspeech_application.yaml
  # if you want to increase decoding speed, you can use the config file below, it will increase decoding speed and reduce accuracy  
   paddlespeech_server start --config_file ./conf/ws_conformer_wenetspeech_application_faster.yaml
  ```

  Usage:
  
  ```bash
  paddlespeech_server start --help
  ```
  Arguments:
  - `config_file`: yaml file of the app, defalut: `./conf/application.yaml`
  - `log_file`: log file. Default: `./log/paddlespeech.log`

  Output:
  ```bash
     [2022-05-14 04:56:13,086] [    INFO] - create the online asr engine instance
     [2022-05-14 04:56:13,086] [    INFO] - paddlespeech_server set the device: cpu
     [2022-05-14 04:56:13,087] [    INFO] - Load the pretrained model, tag = conformer_online_wenetspeech-zh-16k
     [2022-05-14 04:56:13,087] [    INFO] - File /root/.paddlespeech/models/conformer_online_wenetspeech-zh-16k/asr1_chunk_conformer_wenetspeech_ckpt_1.0.0a.model.tar.gz md5        checking...
     [2022-05-14 04:56:17,542] [    INFO] - Use pretrained model stored in: /root/.paddlespeech/models/conformer_online_wenetspeech-zh-16k/asr1_chunk_conformer_wenetspeech_ckpt_1.  0.0a.model.tar
     [2022-05-14 04:56:17,543] [    INFO] - /root/.paddlespeech/models/conformer_online_wenetspeech-zh-16k/asr1_chunk_conformer_wenetspeech_ckpt_1.0.0a.model.tar
     [2022-05-14 04:56:17,543] [    INFO] - /root/.paddlespeech/models/conformer_online_wenetspeech-zh-16k/asr1_chunk_conformer_wenetspeech_ckpt_1.0.0a.model.tar/model.yaml
     [2022-05-14 04:56:17,543] [    INFO] - /root/.paddlespeech/models/conformer_online_wenetspeech-zh-16k/asr1_chunk_conformer_wenetspeech_ckpt_1.0.0a.model.tar/exp/               chunk_conformer/checkpoints/avg_10.pdparams
     [2022-05-14 04:56:17,543] [    INFO] - /root/.paddlespeech/models/conformer_online_wenetspeech-zh-16k/asr1_chunk_conformer_wenetspeech_ckpt_1.0.0a.model.tar/exp/               chunk_conformer/checkpoints/avg_10.pdparams
     [2022-05-14 04:56:17,852] [    INFO] - start to create the stream conformer asr engine
     [2022-05-14 04:56:17,863] [    INFO] - model name: conformer_online
     [2022-05-14 04:56:22,756] [    INFO] - create the transformer like model success
     [2022-05-14 04:56:22,758] [    INFO] - Initialize ASR server engine successfully.
     INFO:     Started server process [4242]
     [2022-05-14 04:56:22] [INFO] [server.py:75] Started server process [4242]
     INFO:     Waiting for application startup.
     [2022-05-14 04:56:22] [INFO] [on.py:45] Waiting for application startup.
     INFO:     Application startup complete.
     [2022-05-14 04:56:22] [INFO] [on.py:59] Application startup complete.
     INFO:     Uvicorn running on http://0.0.0.0:8090 (Press CTRL+C to quit)
     [2022-05-14 04:56:22] [INFO] [server.py:211] Uvicorn running on http://0.0.0.0:8090 (Press CTRL+C to quit)
  ```

- Python API
  **Note:** The default deployment of the server is on the 'CPU' device, which can be deployed on the 'GPU' by modifying the 'device' parameter in the service configuration file.
  ```python
  # in PaddleSpeech/demos/streaming_asr_server directory
  from paddlespeech.server.bin.paddlespeech_server import ServerExecutor

  server_executor = ServerExecutor()
  server_executor(
      config_file="./conf/ws_conformer_wenetspeech_application.yaml",
      log_file="./log/paddlespeech.log")
  ```

  Output:
  ```bash
     [2022-05-14 04:56:13,086] [    INFO] - create the online asr engine instance
     [2022-05-14 04:56:13,086] [    INFO] - paddlespeech_server set the device: cpu
     [2022-05-14 04:56:13,087] [    INFO] - Load the pretrained model, tag = conformer_online_wenetspeech-zh-16k
     [2022-05-14 04:56:13,087] [    INFO] - File /root/.paddlespeech/models/conformer_online_wenetspeech-zh-16k/asr1_chunk_conformer_wenetspeech_ckpt_1.0.0a.model.tar.gz md5        checking...
     [2022-05-14 04:56:17,542] [    INFO] - Use pretrained model stored in: /root/.paddlespeech/models/conformer_online_wenetspeech-zh-16k/asr1_chunk_conformer_wenetspeech_ckpt_1.  0.0a.model.tar
     [2022-05-14 04:56:17,543] [    INFO] - /root/.paddlespeech/models/conformer_online_wenetspeech-zh-16k/asr1_chunk_conformer_wenetspeech_ckpt_1.0.0a.model.tar
     [2022-05-14 04:56:17,543] [    INFO] - /root/.paddlespeech/models/conformer_online_wenetspeech-zh-16k/asr1_chunk_conformer_wenetspeech_ckpt_1.0.0a.model.tar/model.yaml
     [2022-05-14 04:56:17,543] [    INFO] - /root/.paddlespeech/models/conformer_online_wenetspeech-zh-16k/asr1_chunk_conformer_wenetspeech_ckpt_1.0.0a.model.tar/exp/               chunk_conformer/checkpoints/avg_10.pdparams
     [2022-05-14 04:56:17,543] [    INFO] - /root/.paddlespeech/models/conformer_online_wenetspeech-zh-16k/asr1_chunk_conformer_wenetspeech_ckpt_1.0.0a.model.tar/exp/               chunk_conformer/checkpoints/avg_10.pdparams
     [2022-05-14 04:56:17,852] [    INFO] - start to create the stream conformer asr engine
     [2022-05-14 04:56:17,863] [    INFO] - model name: conformer_online
     [2022-05-14 04:56:22,756] [    INFO] - create the transformer like model success
     [2022-05-14 04:56:22,758] [    INFO] - Initialize ASR server engine successfully.
     INFO:     Started server process [4242]
     [2022-05-14 04:56:22] [INFO] [server.py:75] Started server process [4242]
     INFO:     Waiting for application startup.
     [2022-05-14 04:56:22] [INFO] [on.py:45] Waiting for application startup.
     INFO:     Application startup complete.
     [2022-05-14 04:56:22] [INFO] [on.py:59] Application startup complete.
     INFO:     Uvicorn running on http://0.0.0.0:8090 (Press CTRL+C to quit)
     [2022-05-14 04:56:22] [INFO] [server.py:211] Uvicorn running on http://0.0.0.0:8090 (Press CTRL+C to quit)
  ```


### 4. ASR Client Usage

**Note:** The response time will be slightly longer when using the client for the first time
- Command Line (Recommended)

  If `127.0.0.1` is not accessible, you need to use the actual service IP address.

  ```
  paddlespeech_client asr_online --server_ip 127.0.0.1 --port 8090 --input ./zh.wav
  ```

  Usage:
  
  ```bash
  paddlespeech_client asr_online --help
  ```
  Arguments:
  - `server_ip`: server ip. Default: 127.0.0.1
  - `port`: server port. Default: 8090
  - `input`(required): Audio file to be recognized.
  - `sample_rate`: Audio ampling rate, default: 16000.
  - `lang`: Language. Default: "zh_cn".
  - `audio_format`: Audio format. Default: "wav".
  - `punc.server_ip`: punctuation server ip. Default: None.
  - `punc.server_port`: punctuation server port. Default: None.

  Output:
  ```bash
      [2022-05-06 21:10:35,598] [    INFO] - Start to do streaming asr client
      [2022-05-06 21:10:35,600] [    INFO] - asr websocket client start
      [2022-05-06 21:10:35,600] [    INFO] - endpoint: ws://127.0.0.1:8390/paddlespeech/asr/streaming
      [2022-05-06 21:10:35,600] [    INFO] - start to process the wavscp: ./zh.wav
      [2022-05-06 21:10:35,670] [    INFO] - client receive msg={"status": "ok", "signal": "server_ready"}
      [2022-05-06 21:10:35,699] [    INFO] - client receive msg={'result': ''}
      [2022-05-06 21:10:35,713] [    INFO] - client receive msg={'result': ''}
      [2022-05-06 21:10:35,726] [    INFO] - client receive msg={'result': ''}
      [2022-05-06 21:10:35,738] [    INFO] - client receive msg={'result': ''}
      [2022-05-06 21:10:35,750] [    INFO] - client receive msg={'result': ''}
      [2022-05-06 21:10:35,762] [    INFO] - client receive msg={'result': ''}
      [2022-05-06 21:10:35,774] [    INFO] - client receive msg={'result': ''}
      [2022-05-06 21:10:35,786] [    INFO] - client receive msg={'result': ''}
      [2022-05-06 21:10:36,387] [    INFO] - client receive msg={'result': ''}
      [2022-05-06 21:10:36,398] [    INFO] - client receive msg={'result': ''}
      [2022-05-06 21:10:36,407] [    INFO] - client receive msg={'result': ''}
      [2022-05-06 21:10:36,416] [    INFO] - client receive msg={'result': ''}
      [2022-05-06 21:10:36,425] [    INFO] - client receive msg={'result': ''}
      [2022-05-06 21:10:36,434] [    INFO] - client receive msg={'result': ''}
      [2022-05-06 21:10:36,442] [    INFO] - client receive msg={'result': ''}
      [2022-05-06 21:10:36,930] [    INFO] - client receive msg={'result': '我认为跑'}
      [2022-05-06 21:10:36,938] [    INFO] - client receive msg={'result': '我认为跑'}
      [2022-05-06 21:10:36,946] [    INFO] - client receive msg={'result': '我认为跑'}
      [2022-05-06 21:10:36,954] [    INFO] - client receive msg={'result': '我认为跑'}
      [2022-05-06 21:10:36,962] [    INFO] - client receive msg={'result': '我认为跑'}
      [2022-05-06 21:10:36,970] [    INFO] - client receive msg={'result': '我认为跑'}
      [2022-05-06 21:10:36,977] [    INFO] - client receive msg={'result': '我认为跑'}
      [2022-05-06 21:10:36,985] [    INFO] - client receive msg={'result': '我认为跑'}
      [2022-05-06 21:10:37,484] [    INFO] - client receive msg={'result': '我认为跑步最重要的'}
      [2022-05-06 21:10:37,492] [    INFO] - client receive msg={'result': '我认为跑步最重要的'}
      [2022-05-06 21:10:37,500] [    INFO] - client receive msg={'result': '我认为跑步最重要的'}
      [2022-05-06 21:10:37,508] [    INFO] - client receive msg={'result': '我认为跑步最重要的'}
      [2022-05-06 21:10:37,517] [    INFO] - client receive msg={'result': '我认为跑步最重要的'}
      [2022-05-06 21:10:37,525] [    INFO] - client receive msg={'result': '我认为跑步最重要的'}
      [2022-05-06 21:10:37,532] [    INFO] - client receive msg={'result': '我认为跑步最重要的'}
      [2022-05-06 21:10:38,050] [    INFO] - client receive msg={'result': '我认为跑步最重要的就是'}
      [2022-05-06 21:10:38,058] [    INFO] - client receive msg={'result': '我认为跑步最重要的就是'}
      [2022-05-06 21:10:38,066] [    INFO] - client receive msg={'result': '我认为跑步最重要的就是'}
      [2022-05-06 21:10:38,073] [    INFO] - client receive msg={'result': '我认为跑步最重要的就是'}
      [2022-05-06 21:10:38,081] [    INFO] - client receive msg={'result': '我认为跑步最重要的就是'}
      [2022-05-06 21:10:38,089] [    INFO] - client receive msg={'result': '我认为跑步最重要的就是'}
      [2022-05-06 21:10:38,097] [    INFO] - client receive msg={'result': '我认为跑步最重要的就是'}
      [2022-05-06 21:10:38,105] [    INFO] - client receive msg={'result': '我认为跑步最重要的就是'}
      [2022-05-06 21:10:38,630] [    INFO] - client receive msg={'result': '我认为跑步最重要的就是给'}
      [2022-05-06 21:10:38,639] [    INFO] - client receive msg={'result': '我认为跑步最重要的就是给'}
      [2022-05-06 21:10:38,647] [    INFO] - client receive msg={'result': '我认为跑步最重要的就是给'}
      [2022-05-06 21:10:38,655] [    INFO] - client receive msg={'result': '我认为跑步最重要的就是给'}
      [2022-05-06 21:10:38,663] [    INFO] - client receive msg={'result': '我认为跑步最重要的就是给'}
      [2022-05-06 21:10:38,671] [    INFO] - client receive msg={'result': '我认为跑步最重要的就是给'}
      [2022-05-06 21:10:38,679] [    INFO] - client receive msg={'result': '我认为跑步最重要的就是给'}
      [2022-05-06 21:10:39,216] [    INFO] - client receive msg={'result': '我认为跑步最重要的就是给我带来了'}
      [2022-05-06 21:10:39,224] [    INFO] - client receive msg={'result': '我认为跑步最重要的就是给我带来了'}
      [2022-05-06 21:10:39,232] [    INFO] - client receive msg={'result': '我认为跑步最重要的就是给我带来了'}
      [2022-05-06 21:10:39,240] [    INFO] - client receive msg={'result': '我认为跑步最重要的就是给我带来了'}
      [2022-05-06 21:10:39,248] [    INFO] - client receive msg={'result': '我认为跑步最重要的就是给我带来了'}
      [2022-05-06 21:10:39,256] [    INFO] - client receive msg={'result': '我认为跑步最重要的就是给我带来了'}
      [2022-05-06 21:10:39,264] [    INFO] - client receive msg={'result': '我认为跑步最重要的就是给我带来了'}
      [2022-05-06 21:10:39,272] [    INFO] - client receive msg={'result': '我认为跑步最重要的就是给我带来了'}
      [2022-05-06 21:10:39,885] [    INFO] - client receive msg={'result': '我认为跑步最重要的就是给我带来了身体健康'}
      [2022-05-06 21:10:39,896] [    INFO] - client receive msg={'result': '我认为跑步最重要的就是给我带来了身体健康'}
      [2022-05-06 21:10:39,905] [    INFO] - client receive msg={'result': '我认为跑步最重要的就是给我带来了身体健康'}
      [2022-05-06 21:10:39,915] [    INFO] - client receive msg={'result': '我认为跑步最重要的就是给我带来了身体健康'}
      [2022-05-06 21:10:39,924] [    INFO] - client receive msg={'result': '我认为跑步最重要的就是给我带来了身体健康'}
      [2022-05-06 21:10:39,934] [    INFO] - client receive msg={'result': '我认为跑步最重要的就是给我带来了身体健康'}
      [2022-05-06 21:10:44,827] [    INFO] - client final receive msg={'status': 'ok', 'signal': 'finished', 'result': '我认为跑步最重要的就是给我带来了身体健康', 'times': [{'w': '我', 'bg': 0.0, 'ed': 0.7000000000000001}, {'w': '认', 'bg': 0.7000000000000001, 'ed': 0.84}, {'w': '为', 'bg': 0.84, 'ed': 1.0}, {'w': '跑', 'bg': 1.0, 'ed': 1.18}, {'w': '步', 'bg': 1.18, 'ed': 1.36}, {'w': '最', 'bg': 1.36, 'ed': 1.5}, {'w': '重', 'bg': 1.5, 'ed': 1.6400000000000001}, {'w': '要', 'bg': 1.6400000000000001, 'ed': 1.78}, {'w': '的', 'bg': 1.78, 'ed': 1.9000000000000001}, {'w': '就', 'bg': 1.9000000000000001, 'ed': 2.06}, {'w': '是', 'bg': 2.06, 'ed': 2.62}, {'w': '给', 'bg': 2.62, 'ed': 3.16}, {'w': '我', 'bg': 3.16, 'ed': 3.3200000000000003}, {'w': '带', 'bg': 3.3200000000000003, 'ed': 3.48}, {'w': '来', 'bg': 3.48, 'ed': 3.62}, {'w': '了', 'bg': 3.62, 'ed': 3.7600000000000002}, {'w': '身', 'bg': 3.7600000000000002, 'ed': 3.9}, {'w': '体', 'bg': 3.9, 'ed': 4.0600000000000005}, {'w': '健', 'bg': 4.0600000000000005, 'ed': 4.26}, {'w': '康', 'bg': 4.26, 'ed': 4.96}]}
      [2022-05-06 21:10:44,827] [    INFO] - audio duration: 4.9968125, elapsed time: 9.225094079971313, RTF=1.846195765794957
      [2022-05-06 21:10:44,828] [    INFO] - asr websocket client finished : 我认为跑步最重要的就是给我带来了身体健康

  ```

- Python API
  ```python
  from paddlespeech.server.bin.paddlespeech_client import ASROnlineClientExecutor

  asrclient_executor = ASROnlineClientExecutor()
  res = asrclient_executor(
      input="./zh.wav",
      server_ip="127.0.0.1",
      port=8090,
      sample_rate=16000,
      lang="zh_cn",
      audio_format="wav")
  print(res)
  ```

  Output:
  ```bash
  [2022-05-06 21:14:03,137] [    INFO] - asr websocket client start
  [2022-05-06 21:14:03,137] [    INFO] - endpoint: ws://127.0.0.1:8390/paddlespeech/asr/streaming
  [2022-05-06 21:14:03,149] [    INFO] - client receive msg={"status": "ok", "signal": "server_ready"}
  [2022-05-06 21:14:03,167] [    INFO] - client receive msg={'result': ''}
  [2022-05-06 21:14:03,181] [    INFO] - client receive msg={'result': ''}
  [2022-05-06 21:14:03,194] [    INFO] - client receive msg={'result': ''}
  [2022-05-06 21:14:03,207] [    INFO] - client receive msg={'result': ''}
  [2022-05-06 21:14:03,219] [    INFO] - client receive msg={'result': ''}
  [2022-05-06 21:14:03,230] [    INFO] - client receive msg={'result': ''}
  [2022-05-06 21:14:03,241] [    INFO] - client receive msg={'result': ''}
  [2022-05-06 21:14:03,252] [    INFO] - client receive msg={'result': ''}
  [2022-05-06 21:14:03,768] [    INFO] - client receive msg={'result': ''}
  [2022-05-06 21:14:03,776] [    INFO] - client receive msg={'result': ''}
  [2022-05-06 21:14:03,784] [    INFO] - client receive msg={'result': ''}
  [2022-05-06 21:14:03,792] [    INFO] - client receive msg={'result': ''}
  [2022-05-06 21:14:03,800] [    INFO] - client receive msg={'result': ''}
  [2022-05-06 21:14:03,807] [    INFO] - client receive msg={'result': ''}
  [2022-05-06 21:14:03,815] [    INFO] - client receive msg={'result': ''}
  [2022-05-06 21:14:04,301] [    INFO] - client receive msg={'result': '我认为跑'}
  [2022-05-06 21:14:04,309] [    INFO] - client receive msg={'result': '我认为跑'}
  [2022-05-06 21:14:04,317] [    INFO] - client receive msg={'result': '我认为跑'}
  [2022-05-06 21:14:04,325] [    INFO] - client receive msg={'result': '我认为跑'}
  [2022-05-06 21:14:04,333] [    INFO] - client receive msg={'result': '我认为跑'}
  [2022-05-06 21:14:04,341] [    INFO] - client receive msg={'result': '我认为跑'}
  [2022-05-06 21:14:04,349] [    INFO] - client receive msg={'result': '我认为跑'}
  [2022-05-06 21:14:04,356] [    INFO] - client receive msg={'result': '我认为跑'}
  [2022-05-06 21:14:04,855] [    INFO] - client receive msg={'result': '我认为跑步最重要的'}
  [2022-05-06 21:14:04,864] [    INFO] - client receive msg={'result': '我认为跑步最重要的'}
  [2022-05-06 21:14:04,871] [    INFO] - client receive msg={'result': '我认为跑步最重要的'}
  [2022-05-06 21:14:04,879] [    INFO] - client receive msg={'result': '我认为跑步最重要的'}
  [2022-05-06 21:14:04,887] [    INFO] - client receive msg={'result': '我认为跑步最重要的'}
  [2022-05-06 21:14:04,894] [    INFO] - client receive msg={'result': '我认为跑步最重要的'}
  [2022-05-06 21:14:04,902] [    INFO] - client receive msg={'result': '我认为跑步最重要的'}
  [2022-05-06 21:14:05,418] [    INFO] - client receive msg={'result': '我认为跑步最重要的就是'}
  [2022-05-06 21:14:05,426] [    INFO] - client receive msg={'result': '我认为跑步最重要的就是'}
  [2022-05-06 21:14:05,434] [    INFO] - client receive msg={'result': '我认为跑步最重要的就是'}
  [2022-05-06 21:14:05,442] [    INFO] - client receive msg={'result': '我认为跑步最重要的就是'}
  [2022-05-06 21:14:05,449] [    INFO] - client receive msg={'result': '我认为跑步最重要的就是'}
  [2022-05-06 21:14:05,457] [    INFO] - client receive msg={'result': '我认为跑步最重要的就是'}
  [2022-05-06 21:14:05,465] [    INFO] - client receive msg={'result': '我认为跑步最重要的就是'}
  [2022-05-06 21:14:05,473] [    INFO] - client receive msg={'result': '我认为跑步最重要的就是'}
  [2022-05-06 21:14:05,996] [    INFO] - client receive msg={'result': '我认为跑步最重要的就是给'}
  [2022-05-06 21:14:06,006] [    INFO] - client receive msg={'result': '我认为跑步最重要的就是给'}
  [2022-05-06 21:14:06,013] [    INFO] - client receive msg={'result': '我认为跑步最重要的就是给'}
  [2022-05-06 21:14:06,021] [    INFO] - client receive msg={'result': '我认为跑步最重要的就是给'}
  [2022-05-06 21:14:06,029] [    INFO] - client receive msg={'result': '我认为跑步最重要的就是给'}
  [2022-05-06 21:14:06,037] [    INFO] - client receive msg={'result': '我认为跑步最重要的就是给'}
  [2022-05-06 21:14:06,045] [    INFO] - client receive msg={'result': '我认为跑步最重要的就是给'}
  [2022-05-06 21:14:06,581] [    INFO] - client receive msg={'result': '我认为跑步最重要的就是给我带来了'}
  [2022-05-06 21:14:06,589] [    INFO] - client receive msg={'result': '我认为跑步最重要的就是给我带来了'}
  [2022-05-06 21:14:06,597] [    INFO] - client receive msg={'result': '我认为跑步最重要的就是给我带来了'}
  [2022-05-06 21:14:06,605] [    INFO] - client receive msg={'result': '我认为跑步最重要的就是给我带来了'}
  [2022-05-06 21:14:06,613] [    INFO] - client receive msg={'result': '我认为跑步最重要的就是给我带来了'}
  [2022-05-06 21:14:06,621] [    INFO] - client receive msg={'result': '我认为跑步最重要的就是给我带来了'}
  [2022-05-06 21:14:06,628] [    INFO] - client receive msg={'result': '我认为跑步最重要的就是给我带来了'}
  [2022-05-06 21:14:06,636] [    INFO] - client receive msg={'result': '我认为跑步最重要的就是给我带来了'}
  [2022-05-06 21:14:07,188] [    INFO] - client receive msg={'result': '我认为跑步最重要的就是给我带来了身体健康'}
  [2022-05-06 21:14:07,196] [    INFO] - client receive msg={'result': '我认为跑步最重要的就是给我带来了身体健康'}
  [2022-05-06 21:14:07,203] [    INFO] - client receive msg={'result': '我认为跑步最重要的就是给我带来了身体健康'}
  [2022-05-06 21:14:07,211] [    INFO] - client receive msg={'result': '我认为跑步最重要的就是给我带来了身体健康'}
  [2022-05-06 21:14:07,219] [    INFO] - client receive msg={'result': '我认为跑步最重要的就是给我带来了身体健康'}
  [2022-05-06 21:14:07,226] [    INFO] - client receive msg={'result': '我认为跑步最重要的就是给我带来了身体健康'}
  [2022-05-06 21:14:12,158] [    INFO] - client final receive msg={'status': 'ok', 'signal': 'finished', 'result': '我认为跑步最重要的就是给我带来了身体健康', 'times': [{'w': '我', 'bg': 0.0, 'ed': 0.7000000000000001}, {'w': '认', 'bg': 0.7000000000000001, 'ed': 0.84}, {'w': '为', 'bg': 0.84, 'ed': 1.0}, {'w': '跑', 'bg': 1.0, 'ed': 1.18}, {'w': '步', 'bg': 1.18, 'ed': 1.36}, {'w': '最', 'bg': 1.36, 'ed': 1.5}, {'w': '重', 'bg': 1.5, 'ed': 1.6400000000000001}, {'w': '要', 'bg': 1.6400000000000001, 'ed': 1.78}, {'w': '的', 'bg': 1.78, 'ed': 1.9000000000000001}, {'w': '就', 'bg': 1.9000000000000001, 'ed': 2.06}, {'w': '是', 'bg': 2.06, 'ed': 2.62}, {'w': '给', 'bg': 2.62, 'ed': 3.16}, {'w': '我', 'bg': 3.16, 'ed': 3.3200000000000003}, {'w': '带', 'bg': 3.3200000000000003, 'ed': 3.48}, {'w': '来', 'bg': 3.48, 'ed': 3.62}, {'w': '了', 'bg': 3.62, 'ed': 3.7600000000000002}, {'w': '身', 'bg': 3.7600000000000002, 'ed': 3.9}, {'w': '体', 'bg': 3.9, 'ed': 4.0600000000000005}, {'w': '健', 'bg': 4.0600000000000005, 'ed': 4.26}, {'w': '康', 'bg': 4.26, 'ed': 4.96}]}
  [2022-05-06 21:14:12,159] [    INFO] - audio duration: 4.9968125, elapsed time: 9.019973039627075, RTF=1.8051453881103354
  [2022-05-06 21:14:12,160] [    INFO] - asr websocket client finished
  ```


## Punctuation service

### 1. Server usage
 
- Command Line
  **Note:** The default deployment of the server is on the 'CPU' device, which can be deployed on the 'GPU' by modifying the 'device' parameter in the service configuration file.
  ``` bash
  In PaddleSpeech/demos/streaming_asr_server directory to lanuch punctuation service
  paddlespeech_server start --config_file conf/punc_application.yaml
  ```


   Usage:
  ```bash
  paddlespeech_server start --help
  ```
  
  Arguments:
  - `config_file`: configuration file.
  - `log_file`: log file.


  Output:
  ``` bash
  [2022-05-02 17:59:26,285] [    INFO] - Create the TextEngine Instance
  [2022-05-02 17:59:26,285] [    INFO] - Init the text engine
  [2022-05-02 17:59:26,285] [    INFO] - Text Engine set the device: gpu:0
  [2022-05-02 17:59:26,286] [    INFO] - File /home/users/xiongxinlei/.paddlespeech/models/ernie_linear_p3_wudao-punc-zh/ernie_linear_p3_wudao-punc-zh.tar.gz md5 checking...
  [2022-05-02 17:59:30,810] [    INFO] - Use pretrained model stored in: /home/users/xiongxinlei/.paddlespeech/models/ernie_linear_p3_wudao-punc-zh/ernie_linear_p3_wudao-punc-zh.tar
  W0502 17:59:31.486552  9595 device_context.cc:447] Please NOTE: device: 0, GPU Compute Capability: 6.1, Driver API Version: 10.2, Runtime API Version: 10.2
  W0502 17:59:31.491360  9595 device_context.cc:465] device: 0, cuDNN Version: 7.6.
  [2022-05-02 17:59:34,688] [    INFO] - Already cached /home/users/xiongxinlei/.paddlenlp/models/ernie-1.0/vocab.txt
  [2022-05-02 17:59:34,701] [    INFO] - Init the text engine successfully
  INFO:     Started server process [9595]
  [2022-05-02 17:59:34] [INFO] [server.py:75] Started server process [9595]
  INFO:     Waiting for application startup.
  [2022-05-02 17:59:34] [INFO] [on.py:45] Waiting for application startup.
  INFO:     Application startup complete.
  [2022-05-02 17:59:34] [INFO] [on.py:59] Application startup complete.
  INFO:     Uvicorn running on http://0.0.0.0:8190 (Press CTRL+C to quit)
  [2022-05-02 17:59:34] [INFO] [server.py:206] Uvicorn running on http://0.0.0.0:8190 (Press CTRL+C to quit)
  ```

- Python API
  **Note:** The default deployment of the server is on the 'CPU' device, which can be deployed on the 'GPU' by modifying the 'device' parameter in the service configuration file.
  ```python
  # 在 PaddleSpeech/demos/streaming_asr_server 目录
  from paddlespeech.server.bin.paddlespeech_server import ServerExecutor

  server_executor = ServerExecutor()
  server_executor(
      config_file="./conf/punc_application.yaml", 
      log_file="./log/paddlespeech.log")
  ```

   Output:
   ```
    [2022-05-02 18:09:02,542] [    INFO] - Create the TextEngine Instance
    [2022-05-02 18:09:02,543] [    INFO] - Init the text engine
    [2022-05-02 18:09:02,543] [    INFO] - Text Engine set the device: gpu:0
    [2022-05-02 18:09:02,545] [    INFO] - File /home/users/xiongxinlei/.paddlespeech/models/ernie_linear_p3_wudao-punc-zh/ernie_linear_p3_wudao-punc-zh.tar.gz md5 checking...
    [2022-05-02 18:09:06,919] [    INFO] - Use pretrained model stored in: /home/users/xiongxinlei/.paddlespeech/models/ernie_linear_p3_wudao-punc-zh/ernie_linear_p3_wudao-punc-zh.tar
    W0502 18:09:07.523002 22615 device_context.cc:447] Please NOTE: device: 0, GPU Compute Capability: 6.1, Driver API Version: 10.2, Runtime API Version: 10.2
    W0502 18:09:07.527882 22615 device_context.cc:465] device: 0, cuDNN Version: 7.6.
    [2022-05-02 18:09:10,900] [    INFO] - Already cached /home/users/xiongxinlei/.paddlenlp/models/ernie-1.0/vocab.txt
    [2022-05-02 18:09:10,913] [    INFO] - Init the text engine successfully
    INFO:     Started server process [22615]
    [2022-05-02 18:09:10] [INFO] [server.py:75] Started server process [22615]
    INFO:     Waiting for application startup.
    [2022-05-02 18:09:10] [INFO] [on.py:45] Waiting for application startup.
    INFO:     Application startup complete.
    [2022-05-02 18:09:10] [INFO] [on.py:59] Application startup complete.
    INFO:     Uvicorn running on http://0.0.0.0:8190 (Press CTRL+C to quit)
    [2022-05-02 18:09:10] [INFO] [server.py:206] Uvicorn running on http://0.0.0.0:8190 (Press CTRL+C to quit)
   ```

### 2. Client usage
**Note** The response time will be slightly longer when using the client for the first time

- Command line:

  If `127.0.0.1` is not accessible, you need to use the actual service IP address.

  ```
  paddlespeech_client text --server_ip 127.0.0.1 --port 8190 --input "我认为跑步最重要的就是给我带来了身体健康"
  ```
  
  Output
  ```
  [2022-05-02 18:12:29,767] [    INFO] - The punc text: 我认为跑步最重要的就是给我带来了身体健康。
  [2022-05-02 18:12:29,767] [    INFO] - Response time 0.096548 s.
  ```

- Python3 API

  ```python
  from paddlespeech.server.bin.paddlespeech_client import TextClientExecutor

  textclient_executor = TextClientExecutor()
  res = textclient_executor(
      input="我认为跑步最重要的就是给我带来了身体健康",
      server_ip="127.0.0.1",
      port=8190,)
  print(res)
  ```

  Output:
  ``` bash
  我认为跑步最重要的就是给我带来了身体健康。
  ```


## Join streaming asr and punctuation server

By default, each server is deployed on the 'CPU' device and speech recognition and punctuation prediction can be deployed on different 'GPU' by modifying the' device 'parameter in the service configuration file respectively.

We use `streaming_ asr_server.py` and `punc_server.py` two services to lanuch streaming speech recognition and punctuation prediction services respectively. And the `websocket_client.py` script can be used to call streaming speech recognition and punctuation prediction services at the same time.

### 1. Start two server

``` bash
Note: streaming speech recognition and punctuation prediction are configured on different graphics cards through configuration files
bash server.sh
```

### 2. Call client
- Command line

  If `127.0.0.1` is not accessible, you need to use the actual service IP address.

  ```
  paddlespeech_client asr_online --server_ip 127.0.0.1 --port 8290 --punc.server_ip 127.0.0.1 --punc.port 8190 --input ./zh.wav
  ```
  Output:
  ```
  [2022-05-07 11:21:47,060] [    INFO] - asr websocket client start
  [2022-05-07 11:21:47,060] [    INFO] - endpoint: ws://127.0.0.1:8490/paddlespeech/asr/streaming
  [2022-05-07 11:21:47,080] [    INFO] - client receive msg={"status": "ok", "signal": "server_ready"}
  [2022-05-07 11:21:47,096] [    INFO] - client receive msg={'result': ''}
  [2022-05-07 11:21:47,108] [    INFO] - client receive msg={'result': ''}
  [2022-05-07 11:21:47,120] [    INFO] - client receive msg={'result': ''}
  [2022-05-07 11:21:47,131] [    INFO] - client receive msg={'result': ''}
  [2022-05-07 11:21:47,142] [    INFO] - client receive msg={'result': ''}
  [2022-05-07 11:21:47,152] [    INFO] - client receive msg={'result': ''}
  [2022-05-07 11:21:47,163] [    INFO] - client receive msg={'result': ''}
  [2022-05-07 11:21:47,173] [    INFO] - client receive msg={'result': ''}
  [2022-05-07 11:21:47,705] [    INFO] - client receive msg={'result': ''}
  [2022-05-07 11:21:47,713] [    INFO] - client receive msg={'result': ''}
  [2022-05-07 11:21:47,721] [    INFO] - client receive msg={'result': ''}
  [2022-05-07 11:21:47,728] [    INFO] - client receive msg={'result': ''}
  [2022-05-07 11:21:47,736] [    INFO] - client receive msg={'result': ''}
  [2022-05-07 11:21:47,743] [    INFO] - client receive msg={'result': ''}
  [2022-05-07 11:21:47,751] [    INFO] - client receive msg={'result': ''}
  [2022-05-07 11:21:48,459] [    INFO] - client receive msg={'result': '我认为，跑'}
  [2022-05-07 11:21:48,572] [    INFO] - client receive msg={'result': '我认为，跑'}
  [2022-05-07 11:21:48,681] [    INFO] - client receive msg={'result': '我认为，跑'}
  [2022-05-07 11:21:48,790] [    INFO] - client receive msg={'result': '我认为，跑'}
  [2022-05-07 11:21:48,898] [    INFO] - client receive msg={'result': '我认为，跑'}
  [2022-05-07 11:21:49,005] [    INFO] - client receive msg={'result': '我认为，跑'}
  [2022-05-07 11:21:49,112] [    INFO] - client receive msg={'result': '我认为，跑'}
  [2022-05-07 11:21:49,219] [    INFO] - client receive msg={'result': '我认为，跑'}
  [2022-05-07 11:21:49,935] [    INFO] - client receive msg={'result': '我认为，跑步最重要的。'}
  [2022-05-07 11:21:50,062] [    INFO] - client receive msg={'result': '我认为，跑步最重要的。'}
  [2022-05-07 11:21:50,186] [    INFO] - client receive msg={'result': '我认为，跑步最重要的。'}
  [2022-05-07 11:21:50,310] [    INFO] - client receive msg={'result': '我认为，跑步最重要的。'}
  [2022-05-07 11:21:50,435] [    INFO] - client receive msg={'result': '我认为，跑步最重要的。'}
  [2022-05-07 11:21:50,560] [    INFO] - client receive msg={'result': '我认为，跑步最重要的。'}
  [2022-05-07 11:21:50,686] [    INFO] - client receive msg={'result': '我认为，跑步最重要的。'}
  [2022-05-07 11:21:51,444] [    INFO] - client receive msg={'result': '我认为，跑步最重要的就是。'}
  [2022-05-07 11:21:51,606] [    INFO] - client receive msg={'result': '我认为，跑步最重要的就是。'}
  [2022-05-07 11:21:51,744] [    INFO] - client receive msg={'result': '我认为，跑步最重要的就是。'}
  [2022-05-07 11:21:51,882] [    INFO] - client receive msg={'result': '我认为，跑步最重要的就是。'}
  [2022-05-07 11:21:52,020] [    INFO] - client receive msg={'result': '我认为，跑步最重要的就是。'}
  [2022-05-07 11:21:52,159] [    INFO] - client receive msg={'result': '我认为，跑步最重要的就是。'}
  [2022-05-07 11:21:52,298] [    INFO] - client receive msg={'result': '我认为，跑步最重要的就是。'}
  [2022-05-07 11:21:52,437] [    INFO] - client receive msg={'result': '我认为，跑步最重要的就是。'}
  [2022-05-07 11:21:53,298] [    INFO] - client receive msg={'result': '我认为，跑步最重要的就是给。'}
  [2022-05-07 11:21:53,450] [    INFO] - client receive msg={'result': '我认为，跑步最重要的就是给。'}
  [2022-05-07 11:21:53,589] [    INFO] - client receive msg={'result': '我认为，跑步最重要的就是给。'}
  [2022-05-07 11:21:53,728] [    INFO] - client receive msg={'result': '我认为，跑步最重要的就是给。'}
  [2022-05-07 11:21:53,867] [    INFO] - client receive msg={'result': '我认为，跑步最重要的就是给。'}
  [2022-05-07 11:21:54,007] [    INFO] - client receive msg={'result': '我认为，跑步最重要的就是给。'}
  [2022-05-07 11:21:54,146] [    INFO] - client receive msg={'result': '我认为，跑步最重要的就是给。'}
  [2022-05-07 11:21:55,002] [    INFO] - client receive msg={'result': '我认为跑步最重要的就是给我带来了。'}
  [2022-05-07 11:21:55,148] [    INFO] - client receive msg={'result': '我认为跑步最重要的就是给我带来了。'}
  [2022-05-07 11:21:55,292] [    INFO] - client receive msg={'result': '我认为跑步最重要的就是给我带来了。'}
  [2022-05-07 11:21:55,437] [    INFO] - client receive msg={'result': '我认为跑步最重要的就是给我带来了。'}
  [2022-05-07 11:21:55,584] [    INFO] - client receive msg={'result': '我认为跑步最重要的就是给我带来了。'}
  [2022-05-07 11:21:55,731] [    INFO] - client receive msg={'result': '我认为跑步最重要的就是给我带来了。'}
  [2022-05-07 11:21:55,877] [    INFO] - client receive msg={'result': '我认为跑步最重要的就是给我带来了。'}
  [2022-05-07 11:21:56,021] [    INFO] - client receive msg={'result': '我认为跑步最重要的就是给我带来了。'}
  [2022-05-07 11:21:56,842] [    INFO] - client receive msg={'result': '我认为跑步最重要的就是给我带来了身体健康。'}
  [2022-05-07 11:21:57,013] [    INFO] - client receive msg={'result': '我认为跑步最重要的就是给我带来了身体健康。'}
  [2022-05-07 11:21:57,174] [    INFO] - client receive msg={'result': '我认为跑步最重要的就是给我带来了身体健康。'}
  [2022-05-07 11:21:57,336] [    INFO] - client receive msg={'result': '我认为跑步最重要的就是给我带来了身体健康。'}
  [2022-05-07 11:21:57,497] [    INFO] - client receive msg={'result': '我认为跑步最重要的就是给我带来了身体健康。'}
  [2022-05-07 11:21:57,659] [    INFO] - client receive msg={'result': '我认为跑步最重要的就是给我带来了身体健康。'}
  [2022-05-07 11:22:03,035] [    INFO] - client final receive msg={'status': 'ok', 'signal': 'finished', 'result': '我认为跑步最重要的就是给我带来了身体健康。', 'times': [{'w': '我', 'bg': 0.0, 'ed': 0.7000000000000001}, {'w': '认', 'bg': 0.7000000000000001, 'ed': 0.84}, {'w': '为', 'bg': 0.84, 'ed': 1.0}, {'w': '跑', 'bg': 1.0, 'ed': 1.18}, {'w': '步', 'bg': 1.18, 'ed': 1.36}, {'w': '最', 'bg': 1.36, 'ed': 1.5}, {'w': '重', 'bg': 1.5, 'ed': 1.6400000000000001}, {'w': '要', 'bg': 1.6400000000000001, 'ed': 1.78}, {'w': '的', 'bg': 1.78, 'ed': 1.9000000000000001}, {'w': '就', 'bg': 1.9000000000000001, 'ed': 2.06}, {'w': '是', 'bg': 2.06, 'ed': 2.62}, {'w': '给', 'bg': 2.62, 'ed': 3.16}, {'w': '我', 'bg': 3.16, 'ed': 3.3200000000000003}, {'w': '带', 'bg': 3.3200000000000003, 'ed': 3.48}, {'w': '来', 'bg': 3.48, 'ed': 3.62}, {'w': '了', 'bg': 3.62, 'ed': 3.7600000000000002}, {'w': '身', 'bg': 3.7600000000000002, 'ed': 3.9}, {'w': '体', 'bg': 3.9, 'ed': 4.0600000000000005}, {'w': '健', 'bg': 4.0600000000000005, 'ed': 4.26}, {'w': '康', 'bg': 4.26, 'ed': 4.96}]}
  [2022-05-07 11:22:03,035] [    INFO] - audio duration: 4.9968125, elapsed time: 15.974023818969727, RTF=3.1968427510477384
  [2022-05-07 11:22:03,037] [    INFO] - asr websocket client finished
  [2022-05-07 11:22:03,037] [    INFO] - 我认为跑步最重要的就是给我带来了身体健康。
  [2022-05-07 11:22:03,037] [    INFO] - Response time 15.977116 s.
  ```

- Use script

  If `127.0.0.1` is not accessible, you need to use the actual service IP address.

  ```
  python3 websocket_client.py --server_ip 127.0.0.1 --port 8290 --punc.server_ip 127.0.0.1 --punc.port 8190 --wavfile ./zh.wav
  ```
  Output:
  ```
  [2022-05-07 11:11:02,984] [    INFO] - Start to do streaming asr client
  [2022-05-07 11:11:02,985] [    INFO] - asr websocket client start
  [2022-05-07 11:11:02,985] [    INFO] - endpoint: ws://127.0.0.1:8490/paddlespeech/asr/streaming
  [2022-05-07 11:11:02,986] [    INFO] - start to process the wavscp: ./zh.wav
  [2022-05-07 11:11:03,006] [    INFO] - client receive msg={"status": "ok", "signal": "server_ready"}
  [2022-05-07 11:11:03,021] [    INFO] - client receive msg={'result': ''}
  [2022-05-07 11:11:03,034] [    INFO] - client receive msg={'result': ''}
  [2022-05-07 11:11:03,046] [    INFO] - client receive msg={'result': ''}
  [2022-05-07 11:11:03,058] [    INFO] - client receive msg={'result': ''}
  [2022-05-07 11:11:03,070] [    INFO] - client receive msg={'result': ''}
  [2022-05-07 11:11:03,081] [    INFO] - client receive msg={'result': ''}
  [2022-05-07 11:11:03,092] [    INFO] - client receive msg={'result': ''}
  [2022-05-07 11:11:03,102] [    INFO] - client receive msg={'result': ''}
  [2022-05-07 11:11:03,629] [    INFO] - client receive msg={'result': ''}
  [2022-05-07 11:11:03,638] [    INFO] - client receive msg={'result': ''}
  [2022-05-07 11:11:03,645] [    INFO] - client receive msg={'result': ''}
  [2022-05-07 11:11:03,653] [    INFO] - client receive msg={'result': ''}
  [2022-05-07 11:11:03,661] [    INFO] - client receive msg={'result': ''}
  [2022-05-07 11:11:03,668] [    INFO] - client receive msg={'result': ''}
  [2022-05-07 11:11:03,676] [    INFO] - client receive msg={'result': ''}
  [2022-05-07 11:11:04,402] [    INFO] - client receive msg={'result': '我认为，跑'}
  [2022-05-07 11:11:04,510] [    INFO] - client receive msg={'result': '我认为，跑'}
  [2022-05-07 11:11:04,619] [    INFO] - client receive msg={'result': '我认为，跑'}
  [2022-05-07 11:11:04,743] [    INFO] - client receive msg={'result': '我认为，跑'}
  [2022-05-07 11:11:04,849] [    INFO] - client receive msg={'result': '我认为，跑'}
  [2022-05-07 11:11:04,956] [    INFO] - client receive msg={'result': '我认为，跑'}
  [2022-05-07 11:11:05,063] [    INFO] - client receive msg={'result': '我认为，跑'}
  [2022-05-07 11:11:05,170] [    INFO] - client receive msg={'result': '我认为，跑'}
  [2022-05-07 11:11:05,876] [    INFO] - client receive msg={'result': '我认为，跑步最重要的。'}
  [2022-05-07 11:11:06,019] [    INFO] - client receive msg={'result': '我认为，跑步最重要的。'}
  [2022-05-07 11:11:06,184] [    INFO] - client receive msg={'result': '我认为，跑步最重要的。'}
  [2022-05-07 11:11:06,342] [    INFO] - client receive msg={'result': '我认为，跑步最重要的。'}
  [2022-05-07 11:11:06,537] [    INFO] - client receive msg={'result': '我认为，跑步最重要的。'}
  [2022-05-07 11:11:06,727] [    INFO] - client receive msg={'result': '我认为，跑步最重要的。'}
  [2022-05-07 11:11:06,871] [    INFO] - client receive msg={'result': '我认为，跑步最重要的。'}
  [2022-05-07 11:11:07,617] [    INFO] - client receive msg={'result': '我认为，跑步最重要的就是。'}
  [2022-05-07 11:11:07,769] [    INFO] - client receive msg={'result': '我认为，跑步最重要的就是。'}
  [2022-05-07 11:11:07,905] [    INFO] - client receive msg={'result': '我认为，跑步最重要的就是。'}
  [2022-05-07 11:11:08,043] [    INFO] - client receive msg={'result': '我认为，跑步最重要的就是。'}
  [2022-05-07 11:11:08,186] [    INFO] - client receive msg={'result': '我认为，跑步最重要的就是。'}
  [2022-05-07 11:11:08,326] [    INFO] - client receive msg={'result': '我认为，跑步最重要的就是。'}
  [2022-05-07 11:11:08,466] [    INFO] - client receive msg={'result': '我认为，跑步最重要的就是。'}
  [2022-05-07 11:11:08,611] [    INFO] - client receive msg={'result': '我认为，跑步最重要的就是。'}
  [2022-05-07 11:11:09,431] [    INFO] - client receive msg={'result': '我认为，跑步最重要的就是给。'}
  [2022-05-07 11:11:09,571] [    INFO] - client receive msg={'result': '我认为，跑步最重要的就是给。'}
  [2022-05-07 11:11:09,714] [    INFO] - client receive msg={'result': '我认为，跑步最重要的就是给。'}
  [2022-05-07 11:11:09,853] [    INFO] - client receive msg={'result': '我认为，跑步最重要的就是给。'}
  [2022-05-07 11:11:09,992] [    INFO] - client receive msg={'result': '我认为，跑步最重要的就是给。'}
  [2022-05-07 11:11:10,129] [    INFO] - client receive msg={'result': '我认为，跑步最重要的就是给。'}
  [2022-05-07 11:11:10,266] [    INFO] - client receive msg={'result': '我认为，跑步最重要的就是给。'}
  [2022-05-07 11:11:11,113] [    INFO] - client receive msg={'result': '我认为跑步最重要的就是给我带来了。'}
  [2022-05-07 11:11:11,296] [    INFO] - client receive msg={'result': '我认为跑步最重要的就是给我带来了。'}
  [2022-05-07 11:11:11,439] [    INFO] - client receive msg={'result': '我认为跑步最重要的就是给我带来了。'}
  [2022-05-07 11:11:11,582] [    INFO] - client receive msg={'result': '我认为跑步最重要的就是给我带来了。'}
  [2022-05-07 11:11:11,727] [    INFO] - client receive msg={'result': '我认为跑步最重要的就是给我带来了。'}
  [2022-05-07 11:11:11,869] [    INFO] - client receive msg={'result': '我认为跑步最重要的就是给我带来了。'}
  [2022-05-07 11:11:12,011] [    INFO] - client receive msg={'result': '我认为跑步最重要的就是给我带来了。'}
  [2022-05-07 11:11:12,153] [    INFO] - client receive msg={'result': '我认为跑步最重要的就是给我带来了。'}
  [2022-05-07 11:11:12,969] [    INFO] - client receive msg={'result': '我认为跑步最重要的就是给我带来了身体健康。'}
  [2022-05-07 11:11:13,137] [    INFO] - client receive msg={'result': '我认为跑步最重要的就是给我带来了身体健康。'}
  [2022-05-07 11:11:13,297] [    INFO] - client receive msg={'result': '我认为跑步最重要的就是给我带来了身体健康。'}
  [2022-05-07 11:11:13,456] [    INFO] - client receive msg={'result': '我认为跑步最重要的就是给我带来了身体健康。'}
  [2022-05-07 11:11:13,615] [    INFO] - client receive msg={'result': '我认为跑步最重要的就是给我带来了身体健康。'}
  [2022-05-07 11:11:13,776] [    INFO] - client receive msg={'result': '我认为跑步最重要的就是给我带来了身体健康。'}
  [2022-05-07 11:11:18,915] [    INFO] - client final receive msg={'status': 'ok', 'signal': 'finished', 'result': '我认为跑步最重要的就是给我带来了身体健康。', 'times': [{'w': '我', 'bg': 0.0, 'ed': 0.7000000000000001}, {'w': '认', 'bg': 0.7000000000000001, 'ed': 0.84}, {'w': '为', 'bg': 0.84, 'ed': 1.0}, {'w': '跑', 'bg': 1.0, 'ed': 1.18}, {'w': '步', 'bg': 1.18, 'ed': 1.36}, {'w': '最', 'bg': 1.36, 'ed': 1.5}, {'w': '重', 'bg': 1.5, 'ed': 1.6400000000000001}, {'w': '要', 'bg': 1.6400000000000001, 'ed': 1.78}, {'w': '的', 'bg': 1.78, 'ed': 1.9000000000000001}, {'w': '就', 'bg': 1.9000000000000001, 'ed': 2.06}, {'w': '是', 'bg': 2.06, 'ed': 2.62}, {'w': '给', 'bg': 2.62, 'ed': 3.16}, {'w': '我', 'bg': 3.16, 'ed': 3.3200000000000003}, {'w': '带', 'bg': 3.3200000000000003, 'ed': 3.48}, {'w': '来', 'bg': 3.48, 'ed': 3.62}, {'w': '了', 'bg': 3.62, 'ed': 3.7600000000000002}, {'w': '身', 'bg': 3.7600000000000002, 'ed': 3.9}, {'w': '体', 'bg': 3.9, 'ed': 4.0600000000000005}, {'w': '健', 'bg': 4.0600000000000005, 'ed': 4.26}, {'w': '康', 'bg': 4.26, 'ed': 4.96}]}
  [2022-05-07 11:11:18,915] [    INFO] - audio duration: 4.9968125, elapsed time: 15.928460597991943, RTF=3.187724293835709
  [2022-05-07 11:11:18,916] [    INFO] - asr websocket client finished : 我认为跑步最重要的就是给我带来了身体健康
  ```

  <|MERGE_RESOLUTION|>--- conflicted
+++ resolved
@@ -14,14 +14,11 @@
 ### 1. Installation
 see [installation](https://github.com/PaddlePaddle/PaddleSpeech/blob/develop/docs/source/install.md).
 
-<<<<<<< HEAD
 It is recommended to use **paddlepaddle 2.3.1** or above.
-You can choose one way from meduim and hard to install paddlespeech.
-=======
-It is recommended to use **paddlepaddle 2.2.1** or above.
+
 You can choose one way from easy, meduim and hard to install paddlespeech.
-**If you install in simple mode, you need to prepare the yaml file by yourself, you can refer to the yaml file in the conf directory.**
->>>>>>> bc2613b7
+
+**If you install in easy mode, you need to prepare the yaml file by yourself, you can refer to 
 
 ### 2. Prepare config File
 The configuration file can be found in `conf/ws_application.yaml` 和 `conf/ws_conformer_wenetspeech_application.yaml`.
