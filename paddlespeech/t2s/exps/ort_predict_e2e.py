--- conflicted
+++ resolved
@@ -100,47 +100,6 @@
     am_input_feed = {}
     for utt_id, sentence in sentences:
         with timer() as t:
-<<<<<<< HEAD
-            if args.lang == 'zh':
-                input_ids = frontend.get_input_ids(
-                    sentence,
-                    merge_sentences=merge_sentences,
-                    get_tone_ids=get_tone_ids)
-                phone_ids = input_ids["phone_ids"]
-                if get_tone_ids:
-                    tone_ids = input_ids["tone_ids"]
-            elif args.lang == 'en':
-                input_ids = frontend.get_input_ids(
-                    sentence, merge_sentences=merge_sentences)
-                phone_ids = input_ids["phone_ids"]
-            elif args.lang == 'mix':
-                input_ids = frontend.get_input_ids(
-                    sentence, merge_sentences=merge_sentences)
-                phone_ids = input_ids["phone_ids"]
-            else:
-                print("lang should in {'zh', 'en', 'mix'}!")
-            # merge_sentences=True here, so we only use the first item of phone_ids
-            phone_ids = phone_ids[0].numpy()
-            if am_name == 'fastspeech2':
-                am_input_feed.update({'text': phone_ids})
-                if am_dataset in {"aishell3", "vctk", "mix"}:
-                    am_input_feed.update({'spk_id': spk_id})
-            elif am_name == 'speedyspeech':
-                tone_ids = tone_ids[0].numpy()
-                am_input_feed.update({'phones': phone_ids, 'tones': tone_ids})
-            mel = am_sess.run(output_names=None, input_feed=am_input_feed)
-            mel = mel[0]
-            wav = voc_sess.run(output_names=None, input_feed={'logmel': mel})
-
-            N += len(wav[0])
-            T += t.elapse
-            speed = len(wav[0]) / t.elapse
-            rtf = fs / speed
-        sf.write(
-            str(output_dir / (utt_id + ".wav")),
-            np.array(wav)[0],
-            samplerate=fs)
-=======
             frontend_dict = run_frontend(
                 frontend=frontend,
                 text=sentence,
@@ -153,7 +112,7 @@
                 part_phone_ids = phone_ids[i].numpy()
                 if am_name == 'fastspeech2':
                     am_input_feed.update({'text': part_phone_ids})
-                    if am_dataset in {"aishell3", "vctk"}:
+                    if am_dataset in {"aishell3", "vctk", "mix"}:
                         am_input_feed.update({'spk_id': spk_id})
                 elif am_name == 'speedyspeech':
                     part_tone_ids = frontend_dict['tone_ids'][i].numpy()
@@ -177,7 +136,6 @@
         speed = len(wav) / t.elapse
         rtf = fs / speed
         sf.write(str(output_dir / (utt_id + ".wav")), wav, samplerate=fs)
->>>>>>> 2f9bdf23
         print(
             f"{utt_id}, mel: {mel.shape}, wave: {len(wav)}, time: {t.elapse}s, Hz: {speed}, RTF: {rtf}."
         )
