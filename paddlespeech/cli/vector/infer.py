--- conflicted
+++ resolved
@@ -43,11 +43,7 @@
     # "paddlespeech vector --task spk --model ecapatdnn_voxceleb12-16k --sr 16000 --input ./input.wav"
     "ecapatdnn_voxceleb12-16k": {
         'url':
-<<<<<<< HEAD
-        'https://paddlespeech.bj.bcebos.com/vector/voxceleb/sv0_ecapa_tdnn_voxceleb12_ckpt_0_1_2.tar.gz',
-=======
         'https://paddlespeech.bj.bcebos.com/vector/voxceleb/sv0_ecapa_tdnn_voxceleb12_ckpt_0_2_0.tar.gz',
->>>>>>> 89791d7a
         'md5':
         'cc33023c54ab346cd318408f43fcaf95',
         'cfg_path':
