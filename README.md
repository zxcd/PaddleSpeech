English | [简体中文](README_ch.md)

<<<<<<< HEAD
=======
# PaddleSpeech

>>>>>>> b55582ea


<p align="center">
  <img src="./docs/images/PaddleSpeech_log.png" />
</p>
<div align="center">  

  <h3>
  <a href="#quick-start"> Quick Start </a>
  | <a href="#tutorials"> Tutorials </a>
  | <a href="#model-list"> Models List </a>
</div>

------------------------------------------------------------------------------------
![License](https://img.shields.io/badge/license-Apache%202-red.svg)
![python version](https://img.shields.io/badge/python-3.7+-orange.svg)
![support os](https://img.shields.io/badge/os-linux-yellow.svg)

<!---
<<<<<<< HEAD
from https://github.com/18F/open-source-guide/blob/18f-pages/pages/making-readmes-readable.md
1.What is this repo or project? (You can reuse the repo description you used earlier because this section doesn’t have to be long.)
2.How does it work?
3.Who will use this repo or project?
4.What is the goal of this project?
-->

**PaddleSpeech** is an open-source toolkit on [PaddlePaddle](https://github.com/PaddlePaddle/Paddle) platform for a variety of critical tasks in speech, with the state-of-art and influential models.

##### Speech-To-Text

<div align = "center">
<table style="width:100%">
  <thead>
    <tr>
      <th> Input Audio  </th>
      <th width="550"> Recognition Result  </th>
    </tr>
  </thead>
  <tbody>
   <tr>
      <td align = "center">
      <a href="https://paddlespeech.bj.bcebos.com/PaddleAudio/en.wav" rel="nofollow">
            <img align="center" src="./docs/images/audio_icon.png" width="200 style="max-width: 100%;"></a><br>
      </td>
      <td >I knocked at the door on the ancient side of the building.</td>
    </tr>
    <tr>
      <td align = "center">
      <a href="https://paddlespeech.bj.bcebos.com/PaddleAudio/zh.wav" rel="nofollow">
            <img align="center" src="./docs/images/audio_icon.png" width="200" style="max-width: 100%;"></a><br>
      </td>
      <td>我认为跑步最重要的就是给我带来了身体健康。</td>
    </tr>
  </tbody>
</table>

</div>
  
##### Text-To-Speech
<div align = "center">
<table style="width:100%">
  <thead>
    <tr>
      <th><img width="200" height="1"> Input Text <img width="200" height="1"> </th>
      <th>Synthetic Audio</th>
    </tr>
  </thead>
  <tbody>
   <tr>
      <td >Life was like a box of chocolates, you never know what you're gonna get.</td>
      <td align = "center">
      <a href="https://paddlespeech.bj.bcebos.com/Parakeet/docs/demos/transformer_tts_ljspeech_ckpt_0.4_waveflow_ljspeech_ckpt_0.3/001.wav" rel="nofollow">
            <img align="center" src="./docs/images/audio_icon.png" width="200" style="max-width: 100%;"></a><br>
      </td>
    </tr>
    <tr>
      <td >早上好，今天是2020/10/29，最低温度是-3°C。</td>
      <td align = "center">
      <a href="https://paddlespeech.bj.bcebos.com/Parakeet/docs/demos/parakeet_espnet_fs2_pwg_demo/tn_g2p/parakeet/001.wav" rel="nofollow">
            <img align="center" src="./docs/images/audio_icon.png" width="200" style="max-width: 100%;"></a><br>
      </td>
    </tr>
  </tbody>
</table>

</div>

Via the easy-to-use, efficient, flexible and scalable implementation, our vision is to empower both industrial application and academic research, including training, inference & testing modules, and deployment process. To be more specific, this toolkit features at:
- **Fast and Light-weight**: we provide high-speed and ultra-lightweight models that are convenient for industrial deployment.
- **Rule-based Chinese frontend**: our frontend contains Text Normalization and Grapheme-to-Phoneme (G2P, including Polyphone and Tone Sandhi). Moreover, we use self-defined linguistic rules to adapt Chinese context.
- **Varieties of Functions that Vitalize both Industrial and Academia**:
  - *Implementation of critical audio tasks*: this toolkit contains audio functions like Speech Translation, Automatic Speech Recognition, Text-To-Speech Synthesis, Voice Cloning, etc.
  - *Integration of mainstream models and datasets*: the toolkit implements modules that participate in the whole pipeline of the speech tasks, and uses mainstream datasets like LibriSpeech, LJSpeech, AIShell, CSMSC, etc. See also [model lists](#models-list) for more details.
  - *Cascaded models application*: as an extension of the application of traditional audio tasks, we combine the workflows of aforementioned tasks with other fields like Natural language processing (NLP), like Punctuation Restoration.

# Community

You are warmly welcome to submit questions in [discussions](https://github.com/PaddlePaddle/DeepSpeech/discussions) and bug reports in [issues](https://github.com/PaddlePaddle/DeepSpeech/issues)! Also, we highly appreciate if you would like to contribute to this project!

If you are from China, we strongly recommend you join our PaddleSpeech WeChat group. Scan the following WeChat QR code and get in touch with the other developers in this community!

<div align="center">
<img src="./docs/images/wechat-code-speech.png"  width = "200">

</div>

# Alternative Installation
=======
why they should use your module,
how they can install it,
how they can use it
-->

**PaddleSpeech** is an open-source toolkit on [PaddlePaddle](https://github.com/PaddlePaddle/Paddle) platform for a variety of critical tasks in speech, with state-of-art and influential models.

Via the easy-to-use, efficient, flexible and scalable implementation, our vision is to empower both industrial application and academic research, including training, inference & testing modules, and deployment process. To be more specific, this toolkit features at:
- **Fast and Light-weight**: we provide high-speed and ultra-lightweight models that are convenient for industrial deployment.
- **Rule-based Chinese frontend**: our frontend contains Text Normalization (TN) and Grapheme-to-Phoneme (G2P, including Polyphone and Tone Sandhi). Moreover, we use self-defined linguistic rules to adapt Chinese context.
- **Varieties of Functions that Vitalize both Industrial and Academia**:
  - *Implementation of critical audio tasks*: this toolkit contains audio functions like Speech Translation (ST), Automatic Speech Recognition (ASR), Text-To-Speech Synthesis (TTS), Voice Cloning(VC), Punctuation Restoration, etc.
  - *Integration of mainstream models and datasets*: the toolkit implements modules that participate in the whole pipeline of the speech tasks, and uses mainstream datasets like LibriSpeech, LJSpeech, AIShell, CSMSC, etc. See also [model lists](#models-list) for more details.
  - *Cross-domain application*: as an extension of the application of traditional audio tasks, we combine the aforementioned tasks with other fields like NLP.

Let's install PaddleSpeech with only a few lines of code!

>Note: The official name is still deepspeech. 2021/10/26

If you are using Ubuntu, PaddleSpeech can be set up with pip installation (with root privilege).
```shell
git clone https://github.com/PaddlePaddle/DeepSpeech.git
cd DeepSpeech
pip install -e .
```

## Table of Contents

The contents of this README is as follow:
- [Alternative Installation](#alternative-installation)
- [Quick Start](#quick-start)
- [Models List](#models-list)
- [Tutorials](#tutorials)
- [FAQ and Contributing](#faq-and-contributing)
- [License](#license)
- [Acknowledgement](#acknowledgement)

## Alternative Installation
>>>>>>> b55582ea

The base environment in this page is  
- Ubuntu 16.04
- python>=3.7
- paddlepaddle==2.1.2

<<<<<<< HEAD
If you want to set up PaddleSpeech in other environment, please see the [installation](./docs/source/install.md) documents for all the alternatives.

# Quick Start

Developers can have a try of our model with only a few lines of code.

A tiny DeepSpeech2 *Speech-To-Text* model training on toy set of LibriSpeech:

```shell
cd examples/tiny/s0/
# source the environment
source path.sh
# prepare librispeech dataset
bash local/data.sh
# evaluate your ckptfile model file
bash local/test.sh conf/deepspeech2.yaml ckptfile offline
```

For *Text-To-Speech*, try FastSpeech2 on LJSpeech:
- Download LJSpeech-1.1 from the [ljspeech official website](https://keithito.com/LJ-Speech-Dataset/), our prepared durations for fastspeech2 [ljspeech_alignment](https://paddlespeech.bj.bcebos.com/MFA/LJSpeech-1.1/ljspeech_alignment.tar.gz).
- The pretrained models are seperated into two parts: [fastspeech2_nosil_ljspeech_ckpt](https://paddlespeech.bj.bcebos.com/Parakeet/fastspeech2_nosil_ljspeech_ckpt_0.5.zip) and [pwg_ljspeech_ckpt](https://paddlespeech.bj.bcebos.com/Parakeet/pwg_ljspeech_ckpt_0.5.zip). Please download then unzip to `./model/fastspeech2` and `./model/pwg` respectively.
- Assume your path to the dataset is `~/datasets/LJSpeech-1.1` and `./ljspeech_alignment` accordingly, preprocess your data and then use our pretrained model to synthesize:
```shell
cd examples/csmsc/tts3
# download the pretrained models and unaip them
wget https://paddlespeech.bj.bcebos.com/Parakeet/pwg_baker_ckpt_0.4.zip
unzip pwg_baker_ckpt_0.4.zip
wget https://paddlespeech.bj.bcebos.com/Parakeet/fastspeech2_nosil_baker_ckpt_0.4.zip
unzip fastspeech2_nosil_baker_ckpt_0.4.zip
# source the environment
source path.sh
# run end-to-end synthesize
FLAGS_allocator_strategy=naive_best_fit \
FLAGS_fraction_of_gpu_memory_to_use=0.01 \
python3 ${BIN_DIR}/synthesize_e2e.py \
  --fastspeech2-config=fastspeech2_nosil_baker_ckpt_0.4/default.yaml \
  --fastspeech2-checkpoint=fastspeech2_nosil_baker_ckpt_0.4/snapshot_iter_76000.pdz \
  --fastspeech2-stat=fastspeech2_nosil_baker_ckpt_0.4/speech_stats.npy \
  --pwg-config=pwg_baker_ckpt_0.4/pwg_default.yaml \
  --pwg-checkpoint=pwg_baker_ckpt_0.4/pwg_snapshot_iter_400000.pdz \
  --pwg-stat=pwg_baker_ckpt_0.4/pwg_stats.npy \
  --text=${BIN_DIR}/../sentences.txt \
  --output-dir=exp/default/test_e2e \
  --inference-dir=exp/default/inference \
  --device="gpu" \
  --phones-dict=fastspeech2_nosil_baker_ckpt_0.4/phone_id_map.txt
```

If you want to try more functions like training and tuning, please see [Speech-To-Text getting started](./docs/source/asr/getting_started.md) and [Text-To-Speech Basic Use](./docs/source/tts/basic_usage.md).

# Models List

PaddleSpeech supports a series of most popular models, summarized in [released models](./docs/source/released_models.md) with available pretrained models.

Speech-To-Text module contains *Acoustic Model* and *Language Model*, with the following details:

<!---
The current hyperlinks redirect to [Previous Parakeet](https://github.com/PaddlePaddle/Parakeet/tree/develop/examples).
-->

<table style="width:100%">
  <thead>
    <tr>
      <th>Speech-To-Text Module Type</th>
      <th>Dataset</th>
      <th>Model Type</th>
      <th>Link</th>
    </tr>
  </thead>
  <tbody>
    <tr>
      <td rowspan="3">Acoustic Model</td>
      <td rowspan="2" >Aishell</td>
      <td >DeepSpeech2 RNN + Conv based Models</td>
      <td>
      <a href = "https://deepspeech.bj.bcebos.com/release2.1/aishell/s0/aishell.s0.ds_online.5rnn.debug.tar.gz">Online</a> / <a href = "https://deepspeech.bj.bcebos.com/release2.1/aishell/s0/aishell.s0.ds2.offline.cer6p65.release.tar.gz">Offline </a>
      </td>
    </tr>
    <tr>
      <td>Transformer based Attention Models </td>
      <td>
      <a href = "https://deepspeech.bj.bcebos.com/release2.1/librispeech/s1/conformer.release.tar.gz">Non-CTC Loss</a> / <a href = "https://deepspeech.bj.bcebos.com/release2.1/aishell/s1/aishell.release.tar.gz">CTC Loss </a>
      </td>
    </tr>
      <tr>
      <td> Librispeech</td>
      <td>Transformer based Attention Models </td>
      <td>
      <a href = "https://deepspeech.bj.bcebos.com/release2.1/librispeech/s1/conformer.release.tar.gz">Conformer</a> / <a href = "https://deepspeech.bj.bcebos.com/release2.1/aishell/s1/aishell.release.tar.gz"> Transformer </a> Decoder
      </td>
      </td>
    </tr>
   <tr>
      <td rowspan="2">Language Model</td>
      <td >CommonCrawl(en.00)</td>
      <td >English Language Model</td>
      <td>
      <a href = "https://deepspeech.bj.bcebos.com/en_lm/common_crawl_00.prune01111.trie.klm">English Language Model</a>
      </td>
    </tr>
    <tr>
      <td>Baidu Internal Corpus</td>
      <td>Mandarin Language Model Small</td>
      <td>
      Mandarin Language Model <a href = "https://deepspeech.bj.bcebos.com/zh_lm/zh_giga.no_cna_cmn.prune01244.klm"> Small</a> / <a href = "https://deepspeech.bj.bcebos.com/zh_lm/zhidao_giga.klm">Large</a>
      </td>
    </tr>
  </tbody>
</table>

=======
If you want to set up PaddleSpeech in other environment, please see the [ASR installation](docs/source/asr/install.md) and [TTS installation](docs/source/tts/install.md) documents for all the alternatives.

## Quick Start
> Note: the current links to `English ASR` and `English TTS` are not valid.

Just a quick test of our functions: [English ASR](link/hubdetail?name=deepspeech2_aishell&en_category=AutomaticSpeechRecognition) and [English TTS](link/hubdetail?name=fastspeech2_baker&en_category=TextToSpeech) by typing message or upload your own audio file.

Developers can have a try of our model with only a few lines of code.

A tiny **ASR** DeepSpeech2 model training on toy set of LibriSpeech:

```bash
cd examples/tiny/s0/
# source the environment
source path.sh
# prepare librispeech dataset
bash local/data.sh
# evaluate your ckptfile model file
bash local/test.sh conf/deepspeech2.yaml ckptfile offline
```

For **TTS**, try pretrained FastSpeech2 + Parallel WaveGAN on CSMSC:

```bash
cd examples/csmsc/tts3
# download the pretrained models and unaip them
wget https://paddlespeech.bj.bcebos.com/Parakeet/pwg_baker_ckpt_0.4.zip
unzip pwg_baker_ckpt_0.4.zip
wget https://paddlespeech.bj.bcebos.com/Parakeet/fastspeech2_nosil_baker_ckpt_0.4.zip
unzip fastspeech2_nosil_baker_ckpt_0.4.zip
# source the environment
source path.sh
# run end-to-end synthesize
FLAGS_allocator_strategy=naive_best_fit \
FLAGS_fraction_of_gpu_memory_to_use=0.01 \
python3 ${BIN_DIR}/synthesize_e2e.py \
  --fastspeech2-config=fastspeech2_nosil_baker_ckpt_0.4/default.yaml \
  --fastspeech2-checkpoint=fastspeech2_nosil_baker_ckpt_0.4/snapshot_iter_76000.pdz \
  --fastspeech2-stat=fastspeech2_nosil_baker_ckpt_0.4/speech_stats.npy \
  --pwg-config=pwg_baker_ckpt_0.4/pwg_default.yaml \
  --pwg-checkpoint=pwg_baker_ckpt_0.4/pwg_snapshot_iter_400000.pdz \
  --pwg-stat=pwg_baker_ckpt_0.4/pwg_stats.npy \
  --text=${BIN_DIR}/../sentences.txt \
  --output-dir=exp/default/test_e2e \
  --inference-dir=exp/default/inference \
  --device="gpu" \
  --phones-dict=fastspeech2_nosil_baker_ckpt_0.4/phone_id_map.txt

```

If you want to try more functions like training and tuning, please see [ASR getting started](docs/source/asr/getting_started.md) and [TTS Basic Use](/docs/source/tts/basic_usage.md).

## Models List

PaddleSpeech supports a series of most popular models, summarized in [released models](./docs/source/released_model.md) with available pretrained models.

ASR module contains *Acoustic Model* and *Language Model*, with the following details:

<!---
The current hyperlinks redirect to [Previous Parakeet](https://github.com/PaddlePaddle/Parakeet/tree/develop/examples).
-->

> Note: The `Link` should be code path rather than download links.


<table>
  <thead>
    <tr>
      <th>ASR Module Type</th>
      <th>Dataset</th>
      <th>Model Type</th>
      <th>Link</th>
    </tr>
  </thead>
  <tbody>
    <tr>
      <td rowspan="6">Acoustic Model</td>
      <td rowspan="4" >Aishell</td>
      <td >2 Conv + 5 LSTM layers with only forward direction</td>
      <td>
      <a href = "https://deepspeech.bj.bcebos.com/release2.1/aishell/s0/aishell.s0.ds_online.5rnn.debug.tar.gz">Ds2 Online Aishell Model</a>
      </td>
    </tr>
    <tr>
      <td>2 Conv + 3 bidirectional GRU layers</td>
      <td>
      <a href = "https://deepspeech.bj.bcebos.com/release2.1/aishell/s0/aishell.s0.ds2.offline.cer6p65.release.tar.gz">Ds2 Offline Aishell Model</a>
      </td>
    </tr>
    <tr>
      <td>Encoder:Conformer, Decoder:Transformer, Decoding method: Attention + CTC</td>
      <td>
      <a href = "https://deepspeech.bj.bcebos.com/release2.1/aishell/s1/aishell.release.tar.gz">Conformer Offline Aishell Model</a>
      </td>
    </tr>
    <tr>
      <td >Encoder:Conformer, Decoder:Transformer, Decoding method: Attention</td>
      <td>
      <a href = "https://deepspeech.bj.bcebos.com/release2.1/librispeech/s1/conformer.release.tar.gz">Conformer Librispeech Model</a>
      </td>
    </tr>
      <tr>
      <td rowspan="2"> Librispeech</td>
      <td>Encoder:Conformer, Decoder:Transformer, Decoding method: Attention</td>
      <td> <a href = "https://deepspeech.bj.bcebos.com/release2.1/librispeech/s1/conformer.release.tar.gz">Conformer Librispeech Model</a> </td>
    </tr>
    <tr>
      <td>Encoder:Transformer, Decoder:Transformer, Decoding method: Attention</td>
      <td>
      <a href = "https://deepspeech.bj.bcebos.com/release2.1/librispeech/s1/transformer.release.tar.gz">Transformer Librispeech Model</a>
      </td>
    </tr>
   <tr>
      <td rowspan="3">Language Model</td>
      <td >CommonCrawl(en.00)</td>
      <td >English Language Model</td>
      <td>
      <a href = "https://deepspeech.bj.bcebos.com/en_lm/common_crawl_00.prune01111.trie.klm">English Language Model</a>
      </td>
    </tr>
    <tr>
      <td rowspan="2">Baidu Internal Corpus</td>
      <td>Mandarin Language Model Small</td>
      <td>
      <a href = "https://deepspeech.bj.bcebos.com/zh_lm/zh_giga.no_cna_cmn.prune01244.klm">Mandarin Language Model Small</a>
      </td>
    </tr>
    <tr>
      <td >Mandarin Language Model Large</td>
      <td>
      <a href = "https://deepspeech.bj.bcebos.com/zh_lm/zhidao_giga.klm">Mandarin Language Model Large</a>
      </td>
    </tr>
  </tbody>
</table>


PaddleSpeech TTS mainly contains three modules: *Text Frontend*, *Acoustic Model* and *Vocoder*. Acoustic Model and Vocoder models are listed as follow:

<table>
  <thead>
    <tr>
      <th>TTS Module Type</th>
      <th>Model Type</th>
      <th>Dataset</th>
      <th>Link</th>
    </tr>
  </thead>
  <tbody>
    <tr>
    <td> Text Frontend</td>
    <td colspan="2"> &emsp; </td>
    <td>
    <a href = "./examples/other/text_frontend">chinese-fronted</a>
    </td>
    </tr>
    <tr>
      <td rowspan="7">Acoustic Model</td>
      <td >Tacotron2</td>
      <td rowspan="2" >LJSpeech</td>
      <td>
      <a href = "./examples/ljspeech/tts0">tacotron2-vctk</a>
      </td>
    </tr>
    <tr>
      <td>TransformerTTS</td>
      <td>
      <a href = "./examples/ljspeech/tts1">transformer-ljspeech</a>
      </td>
    </tr>
    <tr>
      <td>SpeedySpeech</td>
      <td>CSMSC</td>
      <td >
      <a href = "./examples/csmsc/tts2">speedyspeech-csmsc</a>
      </td>
    </tr>
    <tr>
      <td rowspan="4">FastSpeech2</td>
      <td>AISHELL-3</td>
      <td>
      <a href = "./examples/aishell3/tts3">fastspeech2-aishell3</a>
      </td>
    </tr>
    <tr>
      <td>VCTK</td>
      <td> <a href = "./examples/vctk/tts3">fastspeech2-vctk</a> </td>
    </tr>
    <tr>
      <td>LJSpeech</td>
      <td> <a href = "./examples/ljspeech/tts3">fastspeech2-ljspeech</a> </td>
    </tr>
    <tr>
      <td>CSMSC</td>
      <td>
      <a href = "./examples/csmsc/tts3">fastspeech2-csmsc</a>
      </td>
    </tr>
   <tr>
      <td rowspan="4">Vocoder</td>
      <td >WaveFlow</td>
      <td >LJSpeech</td>
      <td>
      <a href = "./examples/ljspeech/voc0">waveflow-ljspeech</a>
      </td>
    </tr>
    <tr>
      <td rowspan="3">Parallel WaveGAN</td>
      <td >LJSpeech</td>
      <td>
      <a href = "./examples/ljspeech/voc1">PWGAN-ljspeech</a>
      </td>
    </tr>
    <tr>
      <td >VCTK</td>
      <td>
      <a href = "./examples/vctk/voc1">PWGAN-vctk</a>
      </td>
    </tr>
    <tr>
      <td >CSMSC</td>
      <td>
      <a href = "./examples/csmsc/voc1">PWGAN-csmsc</a>
      </td>
    </tr>
    <tr>
    <td rowspan="2">Voice Cloning</td>
    <td>GE2E</td>
    <td >AISHELL-3, etc.</td>
    <td>
    <a href = "./examples/other/ge2e">ge2e</a>
    </td>
    </tr>
    <tr>
    <td>GE2E + Tactron2</td>
    <td>AISHELL-3</td>
    <td>
    <a href = "./examples/aishell3/vc0">ge2e-tactron2-aishell3</a>
    </td>
    </td>
    </tr>
  </tbody>
</table>


## Tutorials

Normally, [Speech SoTA](https://paperswithcode.com/area/speech) gives you an overview of the hot academic topics in speech. If you want to focus on the two tasks in PaddleSpeech, you will find the following guidelines are helpful to grasp the core ideas.

The original ASR module is based on [Baidu's DeepSpeech](https://arxiv.org/abs/1412.5567) which is an independent product named [DeepSpeech](https://deepspeech.readthedocs.io). However, the toolkit aligns almost all the SoTA modules in the pipeline. Specifically, these modules are
>>>>>>> b55582ea

PaddleSpeech Text-To-Speech mainly contains three modules: *Text Frontend*, *Acoustic Model* and *Vocoder*. Acoustic Model and Vocoder models are listed as follow:

<<<<<<< HEAD
<table>
  <thead>
    <tr>
      <th> Text-To-Speech Module Type <img width="110" height="1"> </th>
      <th>  Model Type  </th>
      <th> <img width="50" height="1"> Dataset  <img width="50" height="1"> </th>
      <th> <img width="101" height="1"> Link <img width="105" height="1"> </th>
    </tr>
  </thead>
  <tbody>
    <tr>
    <td> Text Frontend</td>
    <td colspan="2"> &emsp; </td>
    <td>
    <a href = "./examples/other/text_frontend">chinese-fronted</a>
    </td>
    </tr>
    <tr>
      <td rowspan="4">Acoustic Model</td>
      <td >Tacotron2</td>
      <td rowspan="2" >LJSpeech</td>
      <td>
      <a href = "./examples/ljspeech/tts0">tacotron2-ljspeech</a>
      </td>
    </tr>
    <tr>
      <td>TransformerTTS</td>
      <td>
      <a href = "./examples/ljspeech/tts1">transformer-ljspeech</a>
      </td>
    </tr>
    <tr>
      <td>SpeedySpeech</td>
      <td>CSMSC</td>
      <td >
      <a href = "./examples/csmsc/tts2">speedyspeech-csmsc</a>
      </td>
    </tr>
    <tr>
      <td>FastSpeech2</td>
      <td>AISHELL-3 / VCTK / LJSpeech / CSMSC</td>
      <td>
      <a href = "./examples/aishell3/tts3">fastspeech2-aishell3</a> / <a href = "./examples/vctk/tts3">fastspeech2-vctk</a> / <a href = "./examples/ljspeech/tts3">fastspeech2-ljspeech</a> / <a href = "./examples/csmsc/tts3">fastspeech2-csmsc</a>
      </td>
    </tr>
   <tr>
      <td rowspan="2">Vocoder</td>
      <td >WaveFlow</td>
      <td >LJSpeech</td>
      <td>
      <a href = "./examples/ljspeech/voc0">waveflow-ljspeech</a>
      </td>
    </tr>
    <tr>
      <td >Parallel WaveGAN</td>
      <td >LJSpeech / VCTK / CSMSC</td>
      <td>
      <a href = "./examples/ljspeech/voc1">PWGAN-ljspeech</a> / <a href = "./examples/vctk/voc1">PWGAN-vctk</a> / <a href = "./examples/csmsc/voc1">PWGAN-csmsc</a> 
      </td>
    </tr>
    <tr>
    <td rowspan="2">Voice Cloning</td>
    <td>GE2E</td>
    <td >AISHELL-3, etc.</td>
    <td>
    <a href = "./examples/other/ge2e">ge2e</a>
    </td>
    </tr>
    <tr>
    <td>GE2E + Tactron2</td>
    <td>AISHELL-3</td>
    <td>
    <a href = "./examples/aishell3/vc0">ge2e-tactron2-aishell3</a>
    </td>
    </td>
    </tr>
  </tbody>
</table>


# Tutorials

Normally, [Speech SoTA](https://paperswithcode.com/area/speech) gives you an overview of the hot academic topics in speech. To focus on the tasks in PaddleSpeech, you will find the following guidelines are helpful to grasp the core ideas.
- [Overview](./docs/source/introduction.md) 
- Quick Start
  - [Dependencies](./docs/source/dependencies.md) and [Installation](./docs/source/install.md)
  - [Quick Start of Speech-To-Text](./docs/source/asr/quick_start.md)
  - [Quick Start of Text-To-Speech](./docs/source/tts/quick_start.md)
- Speech-To-Text
  - [Models Introduction](./docs/source/asr/models_introduction.md)
  - [Data Preparation](./docs/source/asr/data_preparation.md)
  - [Data Augmentation Pipeline](./docs/source/asr/augmentation.md)
  - [Features](./docs/source/asr/feature_list.md)
  - [Ngram LM](./docs/source/asr/ngram_lm.md)
- Text-To-Speech
  - [Introduction](./docs/source/tts/models_introduction.md)
  - [Advanced Usage](./docs/source/tts/advanced_usage.md)
  - [Chinese Rule Based Text Frontend](./docs/source/tts/zh_text_frontend.md)
  - [Test Audio Samples](https://paddlespeech.readthedocs.io/en/latest/tts/demo.html) and [PaddleSpeech VS. Espnet](https://paddlespeech.readthedocs.io/en/latest/tts/demo_2.html)
- [Released Models](./docs/source/released_model.md)
=======
The TTS module is originally called [Parakeet](https://github.com/PaddlePaddle/Parakeet), and now merged with DeepSpeech. If you are interested in academic research about this function, please see [TTS research overview](https://github.com/PaddlePaddle/DeepSpeech/tree/develop/docs/source/tts#overview). Also, [this document](https://paddleparakeet.readthedocs.io/en/latest/released_models.html) is a good guideline for the pipeline components.


## FAQ and Contributing

You are warmly welcome to submit questions in [discussions](https://github.com/PaddlePaddle/DeepSpeech/discussions) and bug reports in [issues](https://github.com/PaddlePaddle/DeepSpeech/issues)! Also, we highly appreciate if you would like to contribute to this project!
>>>>>>> b55582ea

# License and Acknowledgement

PaddleSpeech is provided under the [Apache-2.0 License](./LICENSE).

PaddleSpeech depends on a lot of open source repositories. See [references](./docs/source/reference.md) for more information.

<<<<<<< HEAD
# Citation
To cite PaddleSpeech for research, please use the following format.
```tex
@misc{ppspeech2021,
title={PaddleSpeech, a toolkit for audio processing based on PaddlePaddle.},
author={PaddlePaddle Authors},
howpublished = {\url{https://github.com/PaddlePaddle/DeepSpeech}},
year={2021}
}
```
=======
PaddleSpeech depends on a lot of open source repos. See [references](docs/source/reference.md) for more information.
>>>>>>> b55582ea
<|MERGE_RESOLUTION|>--- conflicted
+++ resolved
@@ -1,10 +1,5 @@
 English | [简体中文](README_ch.md)
 
-<<<<<<< HEAD
-=======
-# PaddleSpeech
-
->>>>>>> b55582ea
 
 
 <p align="center">
@@ -15,7 +10,7 @@
   <h3>
   <a href="#quick-start"> Quick Start </a>
   | <a href="#tutorials"> Tutorials </a>
-  | <a href="#model-list"> Models List </a>
+  | <a href="#models-list"> Models List </a>
 </div>
 
 ------------------------------------------------------------------------------------
@@ -24,7 +19,6 @@
 ![support os](https://img.shields.io/badge/os-linux-yellow.svg)
 
 <!---
-<<<<<<< HEAD
 from https://github.com/18F/open-source-guide/blob/18f-pages/pages/making-readmes-readable.md
 1.What is this repo or project? (You can reuse the repo description you used earlier because this section doesn’t have to be long.)
 2.How does it work?
@@ -63,7 +57,7 @@
 </table>
 
 </div>
-  
+
 ##### Text-To-Speech
 <div align = "center">
 <table style="width:100%">
@@ -113,60 +107,19 @@
 </div>
 
 # Alternative Installation
-=======
-why they should use your module,
-how they can install it,
-how they can use it
--->
-
-**PaddleSpeech** is an open-source toolkit on [PaddlePaddle](https://github.com/PaddlePaddle/Paddle) platform for a variety of critical tasks in speech, with state-of-art and influential models.
-
-Via the easy-to-use, efficient, flexible and scalable implementation, our vision is to empower both industrial application and academic research, including training, inference & testing modules, and deployment process. To be more specific, this toolkit features at:
-- **Fast and Light-weight**: we provide high-speed and ultra-lightweight models that are convenient for industrial deployment.
-- **Rule-based Chinese frontend**: our frontend contains Text Normalization (TN) and Grapheme-to-Phoneme (G2P, including Polyphone and Tone Sandhi). Moreover, we use self-defined linguistic rules to adapt Chinese context.
-- **Varieties of Functions that Vitalize both Industrial and Academia**:
-  - *Implementation of critical audio tasks*: this toolkit contains audio functions like Speech Translation (ST), Automatic Speech Recognition (ASR), Text-To-Speech Synthesis (TTS), Voice Cloning(VC), Punctuation Restoration, etc.
-  - *Integration of mainstream models and datasets*: the toolkit implements modules that participate in the whole pipeline of the speech tasks, and uses mainstream datasets like LibriSpeech, LJSpeech, AIShell, CSMSC, etc. See also [model lists](#models-list) for more details.
-  - *Cross-domain application*: as an extension of the application of traditional audio tasks, we combine the aforementioned tasks with other fields like NLP.
-
-Let's install PaddleSpeech with only a few lines of code!
-
->Note: The official name is still deepspeech. 2021/10/26
-
-If you are using Ubuntu, PaddleSpeech can be set up with pip installation (with root privilege).
-```shell
-git clone https://github.com/PaddlePaddle/DeepSpeech.git
-cd DeepSpeech
-pip install -e .
-```
-
-## Table of Contents
-
-The contents of this README is as follow:
-- [Alternative Installation](#alternative-installation)
-- [Quick Start](#quick-start)
-- [Models List](#models-list)
-- [Tutorials](#tutorials)
-- [FAQ and Contributing](#faq-and-contributing)
-- [License](#license)
-- [Acknowledgement](#acknowledgement)
-
-## Alternative Installation
->>>>>>> b55582ea
 
 The base environment in this page is  
 - Ubuntu 16.04
 - python>=3.7
 - paddlepaddle==2.1.2
 
-<<<<<<< HEAD
 If you want to set up PaddleSpeech in other environment, please see the [installation](./docs/source/install.md) documents for all the alternatives.
 
 # Quick Start
 
 Developers can have a try of our model with only a few lines of code.
 
-A tiny DeepSpeech2 *Speech-To-Text* model training on toy set of LibriSpeech:
+A tiny DeepSpeech2 **Speech-To-Text** model training on toy set of LibriSpeech:
 
 ```shell
 cd examples/tiny/s0/
@@ -178,10 +131,7 @@
 bash local/test.sh conf/deepspeech2.yaml ckptfile offline
 ```
 
-For *Text-To-Speech*, try FastSpeech2 on LJSpeech:
-- Download LJSpeech-1.1 from the [ljspeech official website](https://keithito.com/LJ-Speech-Dataset/), our prepared durations for fastspeech2 [ljspeech_alignment](https://paddlespeech.bj.bcebos.com/MFA/LJSpeech-1.1/ljspeech_alignment.tar.gz).
-- The pretrained models are seperated into two parts: [fastspeech2_nosil_ljspeech_ckpt](https://paddlespeech.bj.bcebos.com/Parakeet/fastspeech2_nosil_ljspeech_ckpt_0.5.zip) and [pwg_ljspeech_ckpt](https://paddlespeech.bj.bcebos.com/Parakeet/pwg_ljspeech_ckpt_0.5.zip). Please download then unzip to `./model/fastspeech2` and `./model/pwg` respectively.
-- Assume your path to the dataset is `~/datasets/LJSpeech-1.1` and `./ljspeech_alignment` accordingly, preprocess your data and then use our pretrained model to synthesize:
+For **Text-To-Speech**, try pretrained FastSpeech2 + Parallel WaveGAN on CSMSC:
 ```shell
 cd examples/csmsc/tts3
 # download the pretrained models and unaip them
@@ -208,7 +158,7 @@
   --phones-dict=fastspeech2_nosil_baker_ckpt_0.4/phone_id_map.txt
 ```
 
-If you want to try more functions like training and tuning, please see [Speech-To-Text getting started](./docs/source/asr/getting_started.md) and [Text-To-Speech Basic Use](./docs/source/tts/basic_usage.md).
+If you want to try more functions like training and tuning, please see [Speech-To-Text Quick Start](./docs/source/asr/quick_start.md) and [Text-To-Speech Quick Start](./docs/source/tts/quick_start.md).
 
 # Models List
 
@@ -270,153 +220,16 @@
   </tbody>
 </table>
 
-=======
-If you want to set up PaddleSpeech in other environment, please see the [ASR installation](docs/source/asr/install.md) and [TTS installation](docs/source/tts/install.md) documents for all the alternatives.
-
-## Quick Start
-> Note: the current links to `English ASR` and `English TTS` are not valid.
-
-Just a quick test of our functions: [English ASR](link/hubdetail?name=deepspeech2_aishell&en_category=AutomaticSpeechRecognition) and [English TTS](link/hubdetail?name=fastspeech2_baker&en_category=TextToSpeech) by typing message or upload your own audio file.
-
-Developers can have a try of our model with only a few lines of code.
-
-A tiny **ASR** DeepSpeech2 model training on toy set of LibriSpeech:
-
-```bash
-cd examples/tiny/s0/
-# source the environment
-source path.sh
-# prepare librispeech dataset
-bash local/data.sh
-# evaluate your ckptfile model file
-bash local/test.sh conf/deepspeech2.yaml ckptfile offline
-```
-
-For **TTS**, try pretrained FastSpeech2 + Parallel WaveGAN on CSMSC:
-
-```bash
-cd examples/csmsc/tts3
-# download the pretrained models and unaip them
-wget https://paddlespeech.bj.bcebos.com/Parakeet/pwg_baker_ckpt_0.4.zip
-unzip pwg_baker_ckpt_0.4.zip
-wget https://paddlespeech.bj.bcebos.com/Parakeet/fastspeech2_nosil_baker_ckpt_0.4.zip
-unzip fastspeech2_nosil_baker_ckpt_0.4.zip
-# source the environment
-source path.sh
-# run end-to-end synthesize
-FLAGS_allocator_strategy=naive_best_fit \
-FLAGS_fraction_of_gpu_memory_to_use=0.01 \
-python3 ${BIN_DIR}/synthesize_e2e.py \
-  --fastspeech2-config=fastspeech2_nosil_baker_ckpt_0.4/default.yaml \
-  --fastspeech2-checkpoint=fastspeech2_nosil_baker_ckpt_0.4/snapshot_iter_76000.pdz \
-  --fastspeech2-stat=fastspeech2_nosil_baker_ckpt_0.4/speech_stats.npy \
-  --pwg-config=pwg_baker_ckpt_0.4/pwg_default.yaml \
-  --pwg-checkpoint=pwg_baker_ckpt_0.4/pwg_snapshot_iter_400000.pdz \
-  --pwg-stat=pwg_baker_ckpt_0.4/pwg_stats.npy \
-  --text=${BIN_DIR}/../sentences.txt \
-  --output-dir=exp/default/test_e2e \
-  --inference-dir=exp/default/inference \
-  --device="gpu" \
-  --phones-dict=fastspeech2_nosil_baker_ckpt_0.4/phone_id_map.txt
-
-```
-
-If you want to try more functions like training and tuning, please see [ASR getting started](docs/source/asr/getting_started.md) and [TTS Basic Use](/docs/source/tts/basic_usage.md).
-
-## Models List
-
-PaddleSpeech supports a series of most popular models, summarized in [released models](./docs/source/released_model.md) with available pretrained models.
-
-ASR module contains *Acoustic Model* and *Language Model*, with the following details:
-
-<!---
-The current hyperlinks redirect to [Previous Parakeet](https://github.com/PaddlePaddle/Parakeet/tree/develop/examples).
--->
-
-> Note: The `Link` should be code path rather than download links.
-
+
+PaddleSpeech Text-To-Speech mainly contains three modules: *Text Frontend*, *Acoustic Model* and *Vocoder*. Acoustic Model and Vocoder models are listed as follow:
 
 <table>
   <thead>
     <tr>
-      <th>ASR Module Type</th>
-      <th>Dataset</th>
-      <th>Model Type</th>
-      <th>Link</th>
-    </tr>
-  </thead>
-  <tbody>
-    <tr>
-      <td rowspan="6">Acoustic Model</td>
-      <td rowspan="4" >Aishell</td>
-      <td >2 Conv + 5 LSTM layers with only forward direction</td>
-      <td>
-      <a href = "https://deepspeech.bj.bcebos.com/release2.1/aishell/s0/aishell.s0.ds_online.5rnn.debug.tar.gz">Ds2 Online Aishell Model</a>
-      </td>
-    </tr>
-    <tr>
-      <td>2 Conv + 3 bidirectional GRU layers</td>
-      <td>
-      <a href = "https://deepspeech.bj.bcebos.com/release2.1/aishell/s0/aishell.s0.ds2.offline.cer6p65.release.tar.gz">Ds2 Offline Aishell Model</a>
-      </td>
-    </tr>
-    <tr>
-      <td>Encoder:Conformer, Decoder:Transformer, Decoding method: Attention + CTC</td>
-      <td>
-      <a href = "https://deepspeech.bj.bcebos.com/release2.1/aishell/s1/aishell.release.tar.gz">Conformer Offline Aishell Model</a>
-      </td>
-    </tr>
-    <tr>
-      <td >Encoder:Conformer, Decoder:Transformer, Decoding method: Attention</td>
-      <td>
-      <a href = "https://deepspeech.bj.bcebos.com/release2.1/librispeech/s1/conformer.release.tar.gz">Conformer Librispeech Model</a>
-      </td>
-    </tr>
-      <tr>
-      <td rowspan="2"> Librispeech</td>
-      <td>Encoder:Conformer, Decoder:Transformer, Decoding method: Attention</td>
-      <td> <a href = "https://deepspeech.bj.bcebos.com/release2.1/librispeech/s1/conformer.release.tar.gz">Conformer Librispeech Model</a> </td>
-    </tr>
-    <tr>
-      <td>Encoder:Transformer, Decoder:Transformer, Decoding method: Attention</td>
-      <td>
-      <a href = "https://deepspeech.bj.bcebos.com/release2.1/librispeech/s1/transformer.release.tar.gz">Transformer Librispeech Model</a>
-      </td>
-    </tr>
-   <tr>
-      <td rowspan="3">Language Model</td>
-      <td >CommonCrawl(en.00)</td>
-      <td >English Language Model</td>
-      <td>
-      <a href = "https://deepspeech.bj.bcebos.com/en_lm/common_crawl_00.prune01111.trie.klm">English Language Model</a>
-      </td>
-    </tr>
-    <tr>
-      <td rowspan="2">Baidu Internal Corpus</td>
-      <td>Mandarin Language Model Small</td>
-      <td>
-      <a href = "https://deepspeech.bj.bcebos.com/zh_lm/zh_giga.no_cna_cmn.prune01244.klm">Mandarin Language Model Small</a>
-      </td>
-    </tr>
-    <tr>
-      <td >Mandarin Language Model Large</td>
-      <td>
-      <a href = "https://deepspeech.bj.bcebos.com/zh_lm/zhidao_giga.klm">Mandarin Language Model Large</a>
-      </td>
-    </tr>
-  </tbody>
-</table>
-
-
-PaddleSpeech TTS mainly contains three modules: *Text Frontend*, *Acoustic Model* and *Vocoder*. Acoustic Model and Vocoder models are listed as follow:
-
-<table>
-  <thead>
-    <tr>
-      <th>TTS Module Type</th>
-      <th>Model Type</th>
-      <th>Dataset</th>
-      <th>Link</th>
+      <th> Text-To-Speech Module Type <img width="110" height="1"> </th>
+      <th>  Model Type  </th>
+      <th> <img width="50" height="1"> Dataset  <img width="50" height="1"> </th>
+      <th> <img width="101" height="1"> Link <img width="105" height="1"> </th>
     </tr>
   </thead>
   <tbody>
@@ -424,15 +237,15 @@
     <td> Text Frontend</td>
     <td colspan="2"> &emsp; </td>
     <td>
-    <a href = "./examples/other/text_frontend">chinese-fronted</a>
+    <a href = "./examples/other/tn">tn</a> / <a href = "./examples/other/g2p">g2p</a>
     </td>
     </tr>
     <tr>
-      <td rowspan="7">Acoustic Model</td>
+      <td rowspan="4">Acoustic Model</td>
       <td >Tacotron2</td>
       <td rowspan="2" >LJSpeech</td>
       <td>
-      <a href = "./examples/ljspeech/tts0">tacotron2-vctk</a>
+      <a href = "./examples/ljspeech/tts0">tacotron2-ljspeech</a>
       </td>
     </tr>
     <tr>
@@ -449,28 +262,14 @@
       </td>
     </tr>
     <tr>
-      <td rowspan="4">FastSpeech2</td>
-      <td>AISHELL-3</td>
-      <td>
-      <a href = "./examples/aishell3/tts3">fastspeech2-aishell3</a>
-      </td>
-    </tr>
-    <tr>
-      <td>VCTK</td>
-      <td> <a href = "./examples/vctk/tts3">fastspeech2-vctk</a> </td>
-    </tr>
-    <tr>
-      <td>LJSpeech</td>
-      <td> <a href = "./examples/ljspeech/tts3">fastspeech2-ljspeech</a> </td>
-    </tr>
-    <tr>
-      <td>CSMSC</td>
-      <td>
-      <a href = "./examples/csmsc/tts3">fastspeech2-csmsc</a>
+      <td>FastSpeech2</td>
+      <td>AISHELL-3 / VCTK / LJSpeech / CSMSC</td>
+      <td>
+      <a href = "./examples/aishell3/tts3">fastspeech2-aishell3</a> / <a href = "./examples/vctk/tts3">fastspeech2-vctk</a> / <a href = "./examples/ljspeech/tts3">fastspeech2-ljspeech</a> / <a href = "./examples/csmsc/tts3">fastspeech2-csmsc</a>
       </td>
     </tr>
    <tr>
-      <td rowspan="4">Vocoder</td>
+      <td rowspan="2">Vocoder</td>
       <td >WaveFlow</td>
       <td >LJSpeech</td>
       <td>
@@ -478,22 +277,10 @@
       </td>
     </tr>
     <tr>
-      <td rowspan="3">Parallel WaveGAN</td>
-      <td >LJSpeech</td>
-      <td>
-      <a href = "./examples/ljspeech/voc1">PWGAN-ljspeech</a>
-      </td>
-    </tr>
-    <tr>
-      <td >VCTK</td>
-      <td>
-      <a href = "./examples/vctk/voc1">PWGAN-vctk</a>
-      </td>
-    </tr>
-    <tr>
-      <td >CSMSC</td>
-      <td>
-      <a href = "./examples/csmsc/voc1">PWGAN-csmsc</a>
+      <td >Parallel WaveGAN</td>
+      <td >LJSpeech / VCTK / CSMSC</td>
+      <td>
+      <a href = "./examples/ljspeech/voc1">PWGAN-ljspeech</a> / <a href = "./examples/vctk/voc1">PWGAN-vctk</a> / <a href = "./examples/csmsc/voc1">PWGAN-csmsc</a>
       </td>
     </tr>
     <tr>
@@ -515,101 +302,10 @@
   </tbody>
 </table>
 
-
-## Tutorials
-
-Normally, [Speech SoTA](https://paperswithcode.com/area/speech) gives you an overview of the hot academic topics in speech. If you want to focus on the two tasks in PaddleSpeech, you will find the following guidelines are helpful to grasp the core ideas.
-
-The original ASR module is based on [Baidu's DeepSpeech](https://arxiv.org/abs/1412.5567) which is an independent product named [DeepSpeech](https://deepspeech.readthedocs.io). However, the toolkit aligns almost all the SoTA modules in the pipeline. Specifically, these modules are
->>>>>>> b55582ea
-
-PaddleSpeech Text-To-Speech mainly contains three modules: *Text Frontend*, *Acoustic Model* and *Vocoder*. Acoustic Model and Vocoder models are listed as follow:
-
-<<<<<<< HEAD
-<table>
-  <thead>
-    <tr>
-      <th> Text-To-Speech Module Type <img width="110" height="1"> </th>
-      <th>  Model Type  </th>
-      <th> <img width="50" height="1"> Dataset  <img width="50" height="1"> </th>
-      <th> <img width="101" height="1"> Link <img width="105" height="1"> </th>
-    </tr>
-  </thead>
-  <tbody>
-    <tr>
-    <td> Text Frontend</td>
-    <td colspan="2"> &emsp; </td>
-    <td>
-    <a href = "./examples/other/text_frontend">chinese-fronted</a>
-    </td>
-    </tr>
-    <tr>
-      <td rowspan="4">Acoustic Model</td>
-      <td >Tacotron2</td>
-      <td rowspan="2" >LJSpeech</td>
-      <td>
-      <a href = "./examples/ljspeech/tts0">tacotron2-ljspeech</a>
-      </td>
-    </tr>
-    <tr>
-      <td>TransformerTTS</td>
-      <td>
-      <a href = "./examples/ljspeech/tts1">transformer-ljspeech</a>
-      </td>
-    </tr>
-    <tr>
-      <td>SpeedySpeech</td>
-      <td>CSMSC</td>
-      <td >
-      <a href = "./examples/csmsc/tts2">speedyspeech-csmsc</a>
-      </td>
-    </tr>
-    <tr>
-      <td>FastSpeech2</td>
-      <td>AISHELL-3 / VCTK / LJSpeech / CSMSC</td>
-      <td>
-      <a href = "./examples/aishell3/tts3">fastspeech2-aishell3</a> / <a href = "./examples/vctk/tts3">fastspeech2-vctk</a> / <a href = "./examples/ljspeech/tts3">fastspeech2-ljspeech</a> / <a href = "./examples/csmsc/tts3">fastspeech2-csmsc</a>
-      </td>
-    </tr>
-   <tr>
-      <td rowspan="2">Vocoder</td>
-      <td >WaveFlow</td>
-      <td >LJSpeech</td>
-      <td>
-      <a href = "./examples/ljspeech/voc0">waveflow-ljspeech</a>
-      </td>
-    </tr>
-    <tr>
-      <td >Parallel WaveGAN</td>
-      <td >LJSpeech / VCTK / CSMSC</td>
-      <td>
-      <a href = "./examples/ljspeech/voc1">PWGAN-ljspeech</a> / <a href = "./examples/vctk/voc1">PWGAN-vctk</a> / <a href = "./examples/csmsc/voc1">PWGAN-csmsc</a> 
-      </td>
-    </tr>
-    <tr>
-    <td rowspan="2">Voice Cloning</td>
-    <td>GE2E</td>
-    <td >AISHELL-3, etc.</td>
-    <td>
-    <a href = "./examples/other/ge2e">ge2e</a>
-    </td>
-    </tr>
-    <tr>
-    <td>GE2E + Tactron2</td>
-    <td>AISHELL-3</td>
-    <td>
-    <a href = "./examples/aishell3/vc0">ge2e-tactron2-aishell3</a>
-    </td>
-    </td>
-    </tr>
-  </tbody>
-</table>
-
-
 # Tutorials
 
 Normally, [Speech SoTA](https://paperswithcode.com/area/speech) gives you an overview of the hot academic topics in speech. To focus on the tasks in PaddleSpeech, you will find the following guidelines are helpful to grasp the core ideas.
-- [Overview](./docs/source/introduction.md) 
+- [Overview](./docs/source/introduction.md)
 - Quick Start
   - [Dependencies](./docs/source/dependencies.md) and [Installation](./docs/source/install.md)
   - [Quick Start of Speech-To-Text](./docs/source/asr/quick_start.md)
@@ -626,22 +322,17 @@
   - [Chinese Rule Based Text Frontend](./docs/source/tts/zh_text_frontend.md)
   - [Test Audio Samples](https://paddlespeech.readthedocs.io/en/latest/tts/demo.html) and [PaddleSpeech VS. Espnet](https://paddlespeech.readthedocs.io/en/latest/tts/demo_2.html)
 - [Released Models](./docs/source/released_model.md)
-=======
+
 The TTS module is originally called [Parakeet](https://github.com/PaddlePaddle/Parakeet), and now merged with DeepSpeech. If you are interested in academic research about this function, please see [TTS research overview](https://github.com/PaddlePaddle/DeepSpeech/tree/develop/docs/source/tts#overview). Also, [this document](https://paddleparakeet.readthedocs.io/en/latest/released_models.html) is a good guideline for the pipeline components.
 
-
 ## FAQ and Contributing
-
 You are warmly welcome to submit questions in [discussions](https://github.com/PaddlePaddle/DeepSpeech/discussions) and bug reports in [issues](https://github.com/PaddlePaddle/DeepSpeech/issues)! Also, we highly appreciate if you would like to contribute to this project!
->>>>>>> b55582ea
 
 # License and Acknowledgement
-
 PaddleSpeech is provided under the [Apache-2.0 License](./LICENSE).
 
 PaddleSpeech depends on a lot of open source repositories. See [references](./docs/source/reference.md) for more information.
 
-<<<<<<< HEAD
 # Citation
 To cite PaddleSpeech for research, please use the following format.
 ```tex
@@ -651,7 +342,4 @@
 howpublished = {\url{https://github.com/PaddlePaddle/DeepSpeech}},
 year={2021}
 }
-```
-=======
-PaddleSpeech depends on a lot of open source repos. See [references](docs/source/reference.md) for more information.
->>>>>>> b55582ea
+```